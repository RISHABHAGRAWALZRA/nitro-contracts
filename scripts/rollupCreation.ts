--- conflicted
+++ resolved
@@ -25,11 +25,8 @@
     adminProxy: string
     sequencerInbox: string
     bridge: string
-<<<<<<< HEAD
     dabridge: string
-=======
     upgradeExecutor: string
->>>>>>> 840c189a
     validatorUtils: string
     validatorWalletCreator: string
   }
@@ -104,32 +101,19 @@
 
     // Call the createRollup function
     console.log('Calling createRollup to generate a new rollup ...')
-<<<<<<< HEAD
-    const deployParams = {
-      config: config.rollupConfig,
-      batchPosters: config.batchPosters,
-      validators: config.validators,
-      maxDataSize: maxDataSize,
-      nativeToken: feeToken,
-      deployFactoriesToL2: true,
-      maxFeePerGasForRetryables: MAX_FER_PER_GAS,
-      batchPosterManager: config.batchPosterManager
-    }
-=======
     const deployParams = isDevDeployment
       ? await _getDevRollupConfig(feeToken, validatorWalletCreator)
       : {
-          config: config.rollupConfig,
-          validators: config.validators,
-          maxDataSize: ethers.BigNumber.from(maxDataSize),
-          nativeToken: feeToken,
-          deployFactoriesToL2: true,
-          maxFeePerGasForRetryables: MAX_FER_PER_GAS,
-          batchPosters: config.batchPosters,
-          batchPosterManager: config.batchPosterManager,
-        }
-
->>>>>>> 840c189a
+        config: config.rollupConfig,
+        validators: config.validators,
+        maxDataSize: ethers.BigNumber.from(maxDataSize),
+        nativeToken: feeToken,
+        deployFactoriesToL2: true,
+        maxFeePerGasForRetryables: MAX_FER_PER_GAS,
+        batchPosters: config.batchPosters,
+        batchPosterManager: config.batchPosterManager,
+      }
+
     const createRollupTx = await rollupCreator.createRollup(deployParams, {
       value: feeCost,
     })
@@ -152,11 +136,8 @@
       const adminProxy = rollupCreatedEvent.args?.adminProxy
       const sequencerInbox = rollupCreatedEvent.args?.sequencerInbox
       const bridge = rollupCreatedEvent.args?.bridge
-<<<<<<< HEAD
       const dabridge = rollupCreatedEvent.args?.dabridge
-=======
       const upgradeExecutor = rollupCreatedEvent.args?.upgradeExecutor
->>>>>>> 840c189a
       const validatorUtils = rollupCreatedEvent.args?.validatorUtils
       const validatorWalletCreator =
         rollupCreatedEvent.args?.validatorWalletCreator
