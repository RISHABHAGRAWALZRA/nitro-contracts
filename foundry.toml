[profile.default]
src = 'src/'
out = 'out'
libs = ['node_modules', 'lib']
test = 'test/foundry'
cache_path = 'forge-cache/sol'
optimizer = true
optimizer_runs = 100
via_ir = false
solc_version = '0.8.9'
<<<<<<< HEAD
remappings = [
    'ds-test/=lib/forge-std/lib/ds-test/src/',
    'forge-std/=lib/forge-std/src/',
    '@openzeppelin/contracts/=node_modules/@openzeppelin/contracts/',
    '@openzeppelin/contracts-upgradeable/=node_modules/@openzeppelin/contracts-upgradeable/',
]
=======
remappings = ['ds-test/=lib/forge-std/lib/ds-test/src/',
              'forge-std/=lib/forge-std/src/',
              '@openzeppelin/contracts/=node_modules/@openzeppelin/contracts/',
              '@openzeppelin/contracts-upgradeable/=node_modules/@openzeppelin/contracts-upgradeable/']
>>>>>>> 840c189a

[profile.yul]
src = 'yul'
out = 'out/yul'
libs = ['node_modules', 'lib']
<<<<<<< HEAD
cache_path = 'forge-cache/yul'
=======
cache_path  = 'forge-cache/yul'
>>>>>>> 840c189a
remappings = []
auto_detect_remappings = false

[fmt]
number_underscore = 'thousands'
line_length = 100
# See more config options https://github.com/foundry-rs/foundry/tree/master/config<|MERGE_RESOLUTION|>--- conflicted
+++ resolved
@@ -8,29 +8,18 @@
 optimizer_runs = 100
 via_ir = false
 solc_version = '0.8.9'
-<<<<<<< HEAD
 remappings = [
     'ds-test/=lib/forge-std/lib/ds-test/src/',
     'forge-std/=lib/forge-std/src/',
     '@openzeppelin/contracts/=node_modules/@openzeppelin/contracts/',
     '@openzeppelin/contracts-upgradeable/=node_modules/@openzeppelin/contracts-upgradeable/',
 ]
-=======
-remappings = ['ds-test/=lib/forge-std/lib/ds-test/src/',
-              'forge-std/=lib/forge-std/src/',
-              '@openzeppelin/contracts/=node_modules/@openzeppelin/contracts/',
-              '@openzeppelin/contracts-upgradeable/=node_modules/@openzeppelin/contracts-upgradeable/']
->>>>>>> 840c189a
 
 [profile.yul]
 src = 'yul'
 out = 'out/yul'
 libs = ['node_modules', 'lib']
-<<<<<<< HEAD
 cache_path = 'forge-cache/yul'
-=======
-cache_path  = 'forge-cache/yul'
->>>>>>> 840c189a
 remappings = []
 auto_detect_remappings = false
 
