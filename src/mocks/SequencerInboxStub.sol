// Copyright 2021-2022, Offchain Labs, Inc.
// For license information, see https://github.com/OffchainLabs/nitro-contracts/blob/main/LICENSE
// SPDX-License-Identifier: BUSL-1.1

pragma solidity ^0.8.0;

import "../bridge/SequencerInbox.sol";
import "../bridge/IEthBridge.sol";
import {INITIALIZATION_MSG_TYPE} from "../libraries/MessageTypes.sol";

contract SequencerInboxStub is SequencerInbox {
    constructor(
        IBridge bridge_,
        address sequencer_,
        ISequencerInbox.MaxTimeVariation memory maxTimeVariation_,
        uint256 maxDataSize_
    ) SequencerInbox(bridge_, maxTimeVariation_, maxDataSize_) {
        isBatchPoster[sequencer_] = true;
    }

    function addInitMessage(uint256 chainId) external {
        bytes memory initMsg = abi.encodePacked(chainId);
        uint256 num = IEthBridge(address(bridge)).enqueueDelayedMessage(
            INITIALIZATION_MSG_TYPE,
            address(0),
            keccak256(initMsg)
        );
        require(num == 0, "ALREADY_DELAYED_INIT");
        emit InboxMessageDelivered(num, initMsg);
<<<<<<< HEAD
        (bytes32 dataHash, TimeBounds memory timeBounds) = formEmptyDataHash(1);
        addSequencerL2BatchImpl(0, dataHash, timeBounds, 1, 0, 0, BatchDataLocation.NoData);
=======
        (bytes32 dataHash, ICommon.TimeBounds memory timeBounds) = formEmptyDataHash(1);
        uint256 sequencerMessageCount = addSequencerL2BatchImpl(
            dataHash,
            1,
            0,
            0,
            1,
            timeBounds,
            ICommon.BatchDataLocation.NoData
        );
        require(sequencerMessageCount == 0, "ALREADY_SEQ_INIT");
>>>>>>> ce8fb885
    }

    function getTimeBounds() internal view override returns (ICommon.TimeBounds memory bounds) {
        this; // silence warning about function not being view
        return bounds;
    }
}<|MERGE_RESOLUTION|>--- conflicted
+++ resolved
@@ -13,8 +13,18 @@
         IBridge bridge_,
         address sequencer_,
         ISequencerInbox.MaxTimeVariation memory maxTimeVariation_,
-        uint256 maxDataSize_
-    ) SequencerInbox(bridge_, maxTimeVariation_, maxDataSize_) {
+        uint256 maxDataSize_,
+        IDataHashReader dataHashReader_,
+        IBlobBasefeeReader blobBasefeeReader_
+    )
+        SequencerInbox(
+            bridge_,
+            maxTimeVariation_,
+            maxDataSize_,
+            dataHashReader_,
+            blobBasefeeReader_
+        )
+    {
         isBatchPoster[sequencer_] = true;
     }
 
@@ -27,22 +37,8 @@
         );
         require(num == 0, "ALREADY_DELAYED_INIT");
         emit InboxMessageDelivered(num, initMsg);
-<<<<<<< HEAD
-        (bytes32 dataHash, TimeBounds memory timeBounds) = formEmptyDataHash(1);
-        addSequencerL2BatchImpl(0, dataHash, timeBounds, 1, 0, 0, BatchDataLocation.NoData);
-=======
         (bytes32 dataHash, ICommon.TimeBounds memory timeBounds) = formEmptyDataHash(1);
-        uint256 sequencerMessageCount = addSequencerL2BatchImpl(
-            dataHash,
-            1,
-            0,
-            0,
-            1,
-            timeBounds,
-            ICommon.BatchDataLocation.NoData
-        );
-        require(sequencerMessageCount == 0, "ALREADY_SEQ_INIT");
->>>>>>> ce8fb885
+        addSequencerL2BatchImpl(0, dataHash, timeBounds, 1, 0, 0, ICommon.BatchDataLocation.NoData);
     }
 
     function getTimeBounds() internal view override returns (ICommon.TimeBounds memory bounds) {
