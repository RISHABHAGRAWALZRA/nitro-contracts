--- conflicted
+++ resolved
@@ -11,17 +11,9 @@
     constructor(
         IBridge bridge_,
         address sequencer_,
-<<<<<<< HEAD
-        ISequencerInbox.MaxTimeVariation memory maxTimeVariation_
-    ) SequencerInbox(bridge_, maxTimeVariation_) {
-=======
         ISequencerInbox.MaxTimeVariation memory maxTimeVariation_,
         uint256 maxDataSize_
-    ) SequencerInbox(maxDataSize_) {
-        bridge = bridge_;
-        rollup = IOwnable(msg.sender);
-        maxTimeVariation = maxTimeVariation_;
->>>>>>> fdf7c4cf
+    ) SequencerInbox(bridge_, maxTimeVariation_, maxDataSize_) {
         isBatchPoster[sequencer_] = true;
     }
 
