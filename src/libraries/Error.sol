// Copyright 2021-2022, Offchain Labs, Inc.
// For license information, see https://github.com/OffchainLabs/nitro-contracts/blob/main/LICENSE
// SPDX-License-Identifier: BUSL-1.1

pragma solidity ^0.8.4;

/// @dev Init was already called
error AlreadyInit();

/// @dev Init was called with param set to zero that must be nonzero
error HadZeroInit();

/// @dev Thrown when post upgrade init validation fails
error BadPostUpgradeInit();

/// @dev Thrown when non owner tries to access an only-owner function
/// @param sender The msg.sender who is not the owner
/// @param owner The owner address
error NotOwner(address sender, address owner);

/// @dev Thrown when an address that is not the rollup tries to call an only-rollup function
/// @param sender The sender who is not the rollup
/// @param rollup The rollup address authorized to call this function
error NotRollup(address sender, address rollup);

/// @dev Thrown when the contract was not called directly from the origin ie msg.sender != tx.origin
error NotOrigin();

/// @dev Provided data was too large
/// @param dataLength The length of the data that is too large
/// @param maxDataLength The max length the data can be
error DataTooLarge(uint256 dataLength, uint256 maxDataLength);

/// @dev The provided is not a contract and was expected to be
/// @param addr The adddress in question
error NotContract(address addr);

/// @dev The merkle proof provided was too long
/// @param actualLength The length of the merkle proof provided
/// @param maxProofLength The max length a merkle proof can have
error MerkleProofTooLong(uint256 actualLength, uint256 maxProofLength);

/// @dev Thrown when an un-authorized address tries to access an admin function
/// @param sender The un-authorized sender
/// @param rollup The rollup, which would be authorized
/// @param owner The rollup's owner, which would be authorized
error NotRollupOrOwner(address sender, address rollup, address owner);

// Bridge Errors

/// @dev Thrown when an un-authorized address tries to access an only-inbox function
/// @param sender The un-authorized sender
error NotDelayedInbox(address sender);

/// @dev Thrown when an un-authorized address tries to access an only-sequencer-inbox function
/// @param sender The un-authorized sender
error NotSequencerInbox(address sender);

/// @dev Thrown when an un-authorized address tries to access an only-outbox function
/// @param sender The un-authorized sender
error NotOutbox(address sender);

/// @dev the provided outbox address isn't valid
/// @param outbox address of outbox being set
error InvalidOutboxSet(address outbox);

/// @dev The provided token address isn't valid
/// @param token address of token being set
error InvalidTokenSet(address token);

/// @dev Call to this specific address is not allowed
/// @param target address of the call receiver
error CallTargetNotAllowed(address target);

/// @dev Call that changes the balance of ERC20Bridge is not allowed
error CallNotAllowed();

// Inbox Errors

/// @dev The contract is paused, so cannot be paused
error AlreadyPaused();

/// @dev The contract is unpaused, so cannot be unpaused
error AlreadyUnpaused();

/// @dev The contract is paused
error Paused();

/// @dev msg.value sent to the inbox isn't high enough
error InsufficientValue(uint256 expected, uint256 actual);

/// @dev submission cost provided isn't enough to create retryable ticket
error InsufficientSubmissionCost(uint256 expected, uint256 actual);

/// @dev address not allowed to interact with the given contract
error NotAllowedOrigin(address origin);

/// @dev used to convey retryable tx data in eth calls without requiring a tx trace
/// this follows a pattern similar to EIP-3668 where reverts surface call information
error RetryableData(
    address from,
    address to,
    uint256 l2CallValue,
    uint256 deposit,
    uint256 maxSubmissionCost,
    address excessFeeRefundAddress,
    address callValueRefundAddress,
    uint256 gasLimit,
    uint256 maxFeePerGas,
    bytes data
);

/// @dev Thrown when a L1 chainId fork is detected
error L1Forked();

/// @dev Thrown when a L1 chainId fork is not detected
error NotForked();

/// @dev The provided gasLimit is larger than uint64
error GasLimitTooLarge();

// Outbox Errors

/// @dev The provided proof was too long
/// @param proofLength The length of the too-long proof
error ProofTooLong(uint256 proofLength);

/// @dev The output index was greater than the maximum
/// @param index The output index
/// @param maxIndex The max the index could be
error PathNotMinimal(uint256 index, uint256 maxIndex);

/// @dev The calculated root does not exist
/// @param root The calculated root
error UnknownRoot(bytes32 root);

/// @dev The record has already been spent
/// @param index The index of the spent record
error AlreadySpent(uint256 index);

/// @dev A call to the bridge failed with no return data
error BridgeCallFailed();

// Sequencer Inbox Errors

/// @dev Thrown when someone attempts to read fewer messages than have already been read
error DelayedBackwards();

/// @dev Thrown when someone attempts to read more messages than exist
error DelayedTooFar();

/// @dev Force include can only read messages more blocks old than the delay period
error ForceIncludeBlockTooSoon();

/// @dev Force include can only read messages more seconds old than the delay period
error ForceIncludeTimeTooSoon();

/// @dev The message provided did not match the hash in the delayed inbox
error IncorrectMessagePreimage();

/// @dev This can only be called by the batch poster
error NotBatchPoster();

/// @dev The sequence number provided to this message was inconsistent with the number of batches already included
error BadSequencerNumber(uint256 stored, uint256 received);

/// @dev The sequence message number provided to this message was inconsistent with the previous one
error BadSequencerMessageNumber(uint256 stored, uint256 received);

/// @dev Tried to create an already valid Data Availability Service keyset
error AlreadyValidDASKeyset(bytes32);

/// @dev Tried to use or invalidate an already invalid Data Availability Service keyset
error NoSuchKeyset(bytes32);

/// @dev Thrown when the provided address is not the designated batch poster manager
error NotBatchPosterManager(address);

/// @dev Thrown when a data blob feature is attempted to be used on a chain that doesnt support it
error DataBlobsNotSupported();

/// @dev Thrown when an init param was supplied as empty
error InitParamZero(string name);

/// @dev Thrown when data hashes where expected but not where present on the tx
error MissingDataHashes();

<<<<<<< HEAD
/// @dev Thrown when the data blob meta data is invalid
error InvalidBlobMetadata();

/// @dev Batch Data validation over avail bridge failed with the given merkle proof input
error BatchDataValidationForAvailDAFailed(bytes32);

=======
>>>>>>> 399790bb
/// @dev Thrown when rollup is not updated with updateRollupAddress
error RollupNotChanged();

/// @dev Unsupported header flag was provided
error InvalidHeaderFlag(bytes1);

/// @dev SequencerInbox and Bridge are not in the same feeToken/ETH mode
error NativeTokenMismatch();

/// @dev Thrown when a deprecated function is called
error Deprecated();

/// @dev Thrown when any component of maxTimeVariation is over uint64
error BadMaxTimeVariation();<|MERGE_RESOLUTION|>--- conflicted
+++ resolved
@@ -185,15 +185,9 @@
 /// @dev Thrown when data hashes where expected but not where present on the tx
 error MissingDataHashes();
 
-<<<<<<< HEAD
-/// @dev Thrown when the data blob meta data is invalid
-error InvalidBlobMetadata();
-
 /// @dev Batch Data validation over avail bridge failed with the given merkle proof input
 error BatchDataValidationForAvailDAFailed(bytes32);
 
-=======
->>>>>>> 399790bb
 /// @dev Thrown when rollup is not updated with updateRollupAddress
 error RollupNotChanged();
 
