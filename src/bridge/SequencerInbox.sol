// Copyright 2021-2022, Offchain Labs, Inc.
// For license information, see https://github.com/OffchainLabs/nitro-contracts/blob/main/LICENSE
// SPDX-License-Identifier: BUSL-1.1

pragma solidity ^0.8.0;

import {
    AlreadyInit,
    HadZeroInit,
    BadPostUpgradeInit,
    NotOrigin,
    DataTooLarge,
    NotRollup,
    DelayedBackwards,
    DelayedTooFar,
    ForceIncludeBlockTooSoon,
    ForceIncludeTimeTooSoon,
    IncorrectMessagePreimage,
    NotBatchPoster,
    BadSequencerNumber,
    DataNotAuthenticated,
    AlreadyValidDASKeyset,
    NoSuchKeyset,
    NotForked,
    DataBlobsNotSupported,
    InitParamZero,
    MissingDataHashes,
    InvalidBlobMetadata,
    NotOwner,
    RollupNotChanged,
    EmptyBatchData,
    InvalidHeaderFlag
} from "../libraries/Error.sol";
import "./IBridge.sol";
import "./IInboxBase.sol";
import "./ISequencerInbox.sol";
import "../rollup/IRollupLogic.sol";
import "./Messages.sol";
import "../precompiles/ArbGasInfo.sol";
import "../precompiles/ArbSys.sol";
import "../libraries/IReader4844.sol";

import {L1MessageType_batchPostingReport} from "../libraries/MessageTypes.sol";
import "../libraries/DelegateCallAware.sol";
import {IGasRefunder} from "../libraries/IGasRefunder.sol";
import {GasRefundEnabled} from "../libraries/GasRefundEnabled.sol";
import "../libraries/ArbitrumChecker.sol";

/**
 * @title Accepts batches from the sequencer and adds them to the rollup inbox.
 * @notice Contains the inbox accumulator which is the ordering of all data and transactions to be processed by the rollup.
 * As part of submitting a batch the sequencer is also expected to include items enqueued
 * in the delayed inbox (Bridge.sol). If items in the delayed inbox are not included by a
 * sequencer within a time limit they can be force included into the rollup inbox by anyone.
 */
contract SequencerInbox is DelegateCallAware, GasRefundEnabled, ISequencerInbox {
    uint256 public totalDelayedMessagesRead;

    IBridge public bridge;

    /// @inheritdoc ISequencerInbox
    uint256 public constant HEADER_LENGTH = 40;

    /// @inheritdoc ISequencerInbox
    bytes1 public constant DATA_BLOB_HEADER_FLAG = 0x40;

    /// @inheritdoc ISequencerInbox
    bytes1 public constant DAS_MESSAGE_HEADER_FLAG = 0x80;

    /// @inheritdoc ISequencerInbox
    bytes1 public constant TREE_DAS_MESSAGE_HEADER_FLAG = 0x08;

    /// @inheritdoc ISequencerInbox
    bytes1 public constant BROTLI_MESSAGE_HEADER_FLAG = 0x00;

    /// @inheritdoc ISequencerInbox
    bytes1 public constant ZERO_HEAVY_MESSAGE_HEADER_FLAG = 0x20;

    // GAS_PER_BLOB from EIP-4844
    uint256 internal constant GAS_PER_BLOB = 1 << 17;

    IOwnable public rollup;
    mapping(address => bool) public isBatchPoster;

    // we previously stored the max time variation in a (uint,uint,uint,uint) struct here
    uint256[4] private __LEGACY_MAX_TIME_VARIATION;

    mapping(bytes32 => DasKeySetInfo) public dasKeySetInfo;

    modifier onlyRollupOwner() {
        if (msg.sender != rollup.owner()) revert NotOwner(msg.sender, rollup.owner());
        _;
    }

    mapping(address => bool) public isSequencer;
    IReader4844 public immutable reader4844;

    // see ISequencerInbox.MaxTimeVariation
    uint64 internal delayBlocks;
    uint64 internal futureBlocks;
    uint64 internal delaySeconds;
    uint64 internal futureSeconds;

    // On L1 this should be set to 117964: 90% of Geth's 128KB tx size limit, leaving ~13KB for proving
    uint256 public immutable maxDataSize;
    uint256 internal immutable deployTimeChainId = block.chainid;
    // If the chain this SequencerInbox is deployed on is an Arbitrum chain.
    bool internal immutable hostChainIsArbitrum = ArbitrumChecker.runningOnArbitrum();

    constructor(uint256 _maxDataSize, IReader4844 reader4844_) {
        maxDataSize = _maxDataSize;
        if (hostChainIsArbitrum) {
            if (reader4844_ != IReader4844(address(0))) revert DataBlobsNotSupported();
        } else {
            if (reader4844_ == IReader4844(address(0))) revert InitParamZero("Reader4844");
        }
        reader4844 = reader4844_;
    }

    function _chainIdChanged() internal view returns (bool) {
        return deployTimeChainId != block.chainid;
    }

    function postUpgradeInit() external onlyDelegated onlyProxyOwner {
        // Assuming we would not upgrade from a version that have MaxTimeVariation all set to zero
        // If that is the case, postUpgradeInit do not need to be called
        if (
            __LEGACY_MAX_TIME_VARIATION[0] == 0 &&
            __LEGACY_MAX_TIME_VARIATION[1] == 0 &&
            __LEGACY_MAX_TIME_VARIATION[2] == 0 &&
            __LEGACY_MAX_TIME_VARIATION[3] == 0
        ) {
            revert AlreadyInit();
        }

        if (
            __LEGACY_MAX_TIME_VARIATION[0] > type(uint64).max ||
            __LEGACY_MAX_TIME_VARIATION[1] > type(uint64).max ||
            __LEGACY_MAX_TIME_VARIATION[2] > type(uint64).max ||
            __LEGACY_MAX_TIME_VARIATION[3] > type(uint64).max
        ) {
            revert BadPostUpgradeInit();
        }

        delayBlocks = uint64(__LEGACY_MAX_TIME_VARIATION[0]);
        futureBlocks = uint64(__LEGACY_MAX_TIME_VARIATION[1]);
        delaySeconds = uint64(__LEGACY_MAX_TIME_VARIATION[2]);
        futureSeconds = uint64(__LEGACY_MAX_TIME_VARIATION[3]);

        __LEGACY_MAX_TIME_VARIATION[0] = 0;
        __LEGACY_MAX_TIME_VARIATION[1] = 0;
        __LEGACY_MAX_TIME_VARIATION[2] = 0;
        __LEGACY_MAX_TIME_VARIATION[3] = 0;
    }

    function initialize(
        IBridge bridge_,
        ISequencerInbox.MaxTimeVariation calldata maxTimeVariation_
    ) external onlyDelegated {
        if (bridge != IBridge(address(0))) revert AlreadyInit();
        if (bridge_ == IBridge(address(0))) revert HadZeroInit();
        bridge = bridge_;
        rollup = bridge_.rollup();
        delayBlocks = maxTimeVariation_.delayBlocks;
        futureBlocks = maxTimeVariation_.futureBlocks;
        delaySeconds = maxTimeVariation_.delaySeconds;
        futureSeconds = maxTimeVariation_.futureSeconds;
    }

    /// @notice Allows the rollup owner to sync the rollup address
    function updateRollupAddress() external {
        if (msg.sender != IOwnable(rollup).owner())
            revert NotOwner(msg.sender, IOwnable(rollup).owner());
        IOwnable newRollup = bridge.rollup();
        if (rollup == newRollup) revert RollupNotChanged();
        rollup = newRollup;
    }

    function getTimeBounds() internal view virtual returns (IBridge.TimeBounds memory) {
        IBridge.TimeBounds memory bounds;
        (
            uint64 delayBlocks_,
            uint64 futureBlocks_,
            uint64 delaySeconds_,
            uint64 futureSeconds_
        ) = maxTimeVariationInternal();
        if (block.timestamp > delaySeconds_) {
            bounds.minTimestamp = uint64(block.timestamp) - delaySeconds_;
        }
        bounds.maxTimestamp = uint64(block.timestamp) + futureSeconds_;
        if (block.number > delayBlocks_) {
            bounds.minBlockNumber = uint64(block.number) - delayBlocks_;
        }
        bounds.maxBlockNumber = uint64(block.number) + futureBlocks_;
        return bounds;
    }

    /// @inheritdoc ISequencerInbox
    function removeDelayAfterFork() external {
        if (!_chainIdChanged()) revert NotForked();
        delayBlocks = 1;
        futureBlocks = 1;
        delaySeconds = 1;
        futureSeconds = 1;
    }

    function maxTimeVariation()
        external
        view
        returns (
            uint256,
            uint256,
            uint256,
            uint256
        )
    {
        (
            uint64 delayBlocks_,
            uint64 futureBlocks_,
            uint64 delaySeconds_,
            uint64 futureSeconds_
        ) = maxTimeVariationInternal();

        return (
            uint256(delayBlocks_),
            uint256(futureBlocks_),
            uint256(delaySeconds_),
            uint256(futureSeconds_)
        );
    }

    function maxTimeVariationInternal()
        internal
        view
        returns (
            uint64,
            uint64,
            uint64,
            uint64
        )
    {
        if (_chainIdChanged()) {
            return (1, 1, 1, 1);
        } else {
            return (delayBlocks, futureBlocks, delaySeconds, futureSeconds);
        }
    }

    /// @inheritdoc ISequencerInbox
    function forceInclusion(
        uint256 _totalDelayedMessagesRead,
        uint8 kind,
        uint64[2] calldata l1BlockAndTime,
        uint256 baseFeeL1,
        address sender,
        bytes32 messageDataHash
    ) external {
        if (_totalDelayedMessagesRead <= totalDelayedMessagesRead) revert DelayedBackwards();
        bytes32 messageHash = Messages.messageHash(
            kind,
            sender,
            l1BlockAndTime[0],
            l1BlockAndTime[1],
            _totalDelayedMessagesRead - 1,
            baseFeeL1,
            messageDataHash
        );
        // Can only force-include after the Sequencer-only window has expired.
        if (l1BlockAndTime[0] + delayBlocks >= block.number) revert ForceIncludeBlockTooSoon();
        if (l1BlockAndTime[1] + delaySeconds >= block.timestamp) revert ForceIncludeTimeTooSoon();

        // Verify that message hash represents the last message sequence of delayed message to be included
        bytes32 prevDelayedAcc = 0;
        if (_totalDelayedMessagesRead > 1) {
            prevDelayedAcc = bridge.delayedInboxAccs(_totalDelayedMessagesRead - 2);
        }
        if (
            bridge.delayedInboxAccs(_totalDelayedMessagesRead - 1) !=
            Messages.accumulateInboxMessage(prevDelayedAcc, messageHash)
        ) revert IncorrectMessagePreimage();

        (bytes32 dataHash, IBridge.TimeBounds memory timeBounds) = formEmptyDataHash(
            _totalDelayedMessagesRead
        );
        uint256 __totalDelayedMessagesRead = _totalDelayedMessagesRead;
        uint256 prevSeqMsgCount = bridge.sequencerReportedSubMessageCount();
        uint256 newSeqMsgCount = prevSeqMsgCount +
            _totalDelayedMessagesRead -
            totalDelayedMessagesRead;
        (
            uint256 seqMessageIndex,
            bytes32 beforeAcc,
            bytes32 delayedAcc,
            bytes32 afterAcc
        ) = addSequencerL2BatchImpl(
                dataHash,
                __totalDelayedMessagesRead,
                0,
                prevSeqMsgCount,
                newSeqMsgCount
            );
        emit SequencerBatchDelivered(
            seqMessageIndex,
            beforeAcc,
            afterAcc,
            delayedAcc,
            totalDelayedMessagesRead,
            timeBounds,
            IBridge.BatchDataLocation.NoData
        );
    }

    /// @dev Deprecated in favor of the variant specifying message counts for consistency
    function addSequencerL2BatchFromOrigin(
        uint256 sequenceNumber,
        bytes calldata data,
        uint256 afterDelayedMessagesRead,
        IGasRefunder gasRefunder
    ) external refundsGas(gasRefunder, IReader4844(address(0))) {
        // solhint-disable-next-line avoid-tx-origin
        if (msg.sender != tx.origin) revert NotOrigin();
        if (!isBatchPoster[msg.sender]) revert NotBatchPoster();

        (bytes32 dataHash, IBridge.TimeBounds memory timeBounds) = formCallDataHash(
            data,
            afterDelayedMessagesRead
        );
        // Reformat the stack to prevent "Stack too deep"
        uint256 sequenceNumber_ = sequenceNumber;
        IBridge.TimeBounds memory timeBounds_ = timeBounds;
        bytes32 dataHash_ = dataHash;
        uint256 dataLength = data.length;
        uint256 afterDelayedMessagesRead_ = afterDelayedMessagesRead;
        (
            uint256 seqMessageIndex,
            bytes32 beforeAcc,
            bytes32 delayedAcc,
            bytes32 afterAcc
        ) = addSequencerL2BatchImpl(dataHash_, afterDelayedMessagesRead_, dataLength, 0, 0);

        // ~uint256(0) is type(uint256).max, but ever so slightly cheaper
        if (seqMessageIndex != sequenceNumber_ && sequenceNumber_ != ~uint256(0)) {
            revert BadSequencerNumber(seqMessageIndex, sequenceNumber_);
        }

        emit SequencerBatchDelivered(
            sequenceNumber_,
            beforeAcc,
            afterAcc,
            delayedAcc,
            totalDelayedMessagesRead,
            timeBounds_,
            IBridge.BatchDataLocation.TxInput
        );
    }

    function addSequencerL2BatchFromOrigin(
        uint256 sequenceNumber,
        bytes calldata data,
        uint256 afterDelayedMessagesRead,
        IGasRefunder gasRefunder,
        uint256 prevMessageCount,
        uint256 newMessageCount
    ) external refundsGas(gasRefunder, IReader4844(address(0))) {
        // solhint-disable-next-line avoid-tx-origin
        if (msg.sender != tx.origin) revert NotOrigin();
        if (!isBatchPoster[msg.sender]) revert NotBatchPoster();
        (bytes32 dataHash, IBridge.TimeBounds memory timeBounds) = formCallDataHash(
            data,
            afterDelayedMessagesRead
        );
        // Reformat the stack to prevent "Stack too deep"
        uint256 sequenceNumber_ = sequenceNumber;
        IBridge.TimeBounds memory timeBounds_ = timeBounds;
        bytes32 dataHash_ = dataHash;
        uint256 dataLength = data.length;
        uint256 afterDelayedMessagesRead_ = afterDelayedMessagesRead;
        uint256 prevMessageCount_ = prevMessageCount;
        uint256 newMessageCount_ = newMessageCount;
        (
            uint256 seqMessageIndex,
            bytes32 beforeAcc,
            bytes32 delayedAcc,
            bytes32 afterAcc
        ) = addSequencerL2BatchImpl(
                dataHash_,
                afterDelayedMessagesRead_,
                dataLength,
                prevMessageCount_,
                newMessageCount_
            );

        // ~uint256(0) is type(uint256).max, but ever so slightly cheaper
        if (seqMessageIndex != sequenceNumber_ && sequenceNumber_ != ~uint256(0)) {
            revert BadSequencerNumber(seqMessageIndex, sequenceNumber_);
        }

        emit SequencerBatchDelivered(
            seqMessageIndex,
            beforeAcc,
            afterAcc,
            delayedAcc,
            totalDelayedMessagesRead,
            timeBounds_,
            IBridge.BatchDataLocation.TxInput
        );
    }

    function addSequencerL2BatchFromBlob(
        uint256 sequenceNumber,
        uint256 afterDelayedMessagesRead,
        IGasRefunder gasRefunder,
        uint256 prevMessageCount,
        uint256 newMessageCount
    ) external refundsGas(gasRefunder, reader4844) {
        if (!isBatchPoster[msg.sender]) revert NotBatchPoster();
        (
            bytes32 dataHash,
            IBridge.TimeBounds memory timeBounds,
            uint256 blobCost
        ) = formBlobDataHash(afterDelayedMessagesRead);

        // we use addSequencerL2BatchImpl for submitting the message
        // normally this would also submit a batch spending report but that is skipped if we pass
        // an empty call data size, then we submit a separate batch spending report later
        (
            uint256 seqMessageIndex,
            bytes32 beforeAcc,
            bytes32 delayedAcc,
            bytes32 afterAcc
        ) = addSequencerL2BatchImpl(
                dataHash,
                afterDelayedMessagesRead,
                0,
                prevMessageCount,
                newMessageCount
            );

        // ~uint256(0) is type(uint256).max, but ever so slightly cheaper
        if (seqMessageIndex != sequenceNumber && sequenceNumber != ~uint256(0)) {
            revert BadSequencerNumber(seqMessageIndex, sequenceNumber);
        }

        emit SequencerBatchDelivered(
            sequenceNumber,
            beforeAcc,
            afterAcc,
            delayedAcc,
            totalDelayedMessagesRead,
            timeBounds,
            IBridge.BatchDataLocation.Blob
        );

        // blobs are currently not supported on host arbitrum chains, when support is added it may
        // consume gas in a different way to L1, so explicitly block host arb chains so that if support for blobs
        // on arb is added it will need to explicitly turned on in the sequencer inbox
        if (hostChainIsArbitrum) revert DataBlobsNotSupported();

        // submit a batch spending report to refund the entity that produced the blob batch data
<<<<<<< HEAD
        uint256 blobBasefee = reader4844.getBlobBaseFee();
        submitBatchSpendingReport(dataHash, seqMessageIndex, block.basefee, blobBasefee);
=======
        submitBatchSpendingReport(
            dataHash,
            seqMessageIndex,
            block.basefee,
            blobCost / block.basefee
        );
>>>>>>> b0c43dc1
    }

    function addSequencerL2Batch(
        uint256 sequenceNumber,
        bytes calldata data,
        uint256 afterDelayedMessagesRead,
        IGasRefunder gasRefunder,
        uint256 prevMessageCount,
        uint256 newMessageCount
    ) external override refundsGas(gasRefunder, IReader4844(address(0))) {
        if (!isBatchPoster[msg.sender] && msg.sender != address(rollup)) revert NotBatchPoster();
        (bytes32 dataHash, IBridge.TimeBounds memory timeBounds) = formCallDataHash(
            data,
            afterDelayedMessagesRead
        );
        uint256 seqMessageIndex;
        {
            // Reformat the stack to prevent "Stack too deep"
            uint256 sequenceNumber_ = sequenceNumber;
            IBridge.TimeBounds memory timeBounds_ = timeBounds;
            bytes32 dataHash_ = dataHash;
            uint256 afterDelayedMessagesRead_ = afterDelayedMessagesRead;
            uint256 prevMessageCount_ = prevMessageCount;
            uint256 newMessageCount_ = newMessageCount;
            // we set the calldata length posted to 0 here since the caller isn't the origin
            // of the tx, so they might have not paid tx input cost for the calldata
            bytes32 beforeAcc;
            bytes32 delayedAcc;
            bytes32 afterAcc;
            (seqMessageIndex, beforeAcc, delayedAcc, afterAcc) = addSequencerL2BatchImpl(
                dataHash_,
                afterDelayedMessagesRead_,
                0,
                prevMessageCount_,
                newMessageCount_
            );

            // ~uint256(0) is type(uint256).max, but ever so slightly cheaper
            if (seqMessageIndex != sequenceNumber_ && sequenceNumber_ != ~uint256(0)) {
                revert BadSequencerNumber(seqMessageIndex, sequenceNumber_);
            }

            emit SequencerBatchDelivered(
                seqMessageIndex,
                beforeAcc,
                afterAcc,
                delayedAcc,
                totalDelayedMessagesRead,
                timeBounds_,
                IBridge.BatchDataLocation.SeparateBatchEvent
            );
        }
        emit SequencerBatchData(seqMessageIndex, data);
    }

    function packHeader(uint256 afterDelayedMessagesRead)
        internal
        view
        returns (bytes memory, IBridge.TimeBounds memory)
    {
        IBridge.TimeBounds memory timeBounds = getTimeBounds();
        bytes memory header = abi.encodePacked(
            timeBounds.minTimestamp,
            timeBounds.maxTimestamp,
            timeBounds.minBlockNumber,
            timeBounds.maxBlockNumber,
            uint64(afterDelayedMessagesRead)
        );
        // This must always be true from the packed encoding
        assert(header.length == HEADER_LENGTH);
        return (header, timeBounds);
    }

    /// @dev    Form a hash for a sequencer message with no batch data
    /// @param  afterDelayedMessagesRead The delayed messages count read up to
    /// @return The data hash
    /// @return The timebounds within which the message should be processed
    function formEmptyDataHash(uint256 afterDelayedMessagesRead)
        internal
        view
        returns (bytes32, IBridge.TimeBounds memory)
    {
        (bytes memory header, IBridge.TimeBounds memory timeBounds) = packHeader(
            afterDelayedMessagesRead
        );
        return (keccak256(header), timeBounds);
    }

    /// @dev    Since the data is supplied from calldata, the batch poster can choose the data type
    ///         We need to ensure that this data cannot cause a collision with data supplied via another method (eg blobs)
    ///         therefore we restrict which flags can be provided as a header in this field
    ///         This also safe guards unused flags for future use, as we know they would have been disallowed up until this point
    /// @param  headerByte The first byte in the calldata
    function isValidCallDataFlag(bytes1 headerByte) internal pure returns (bool) {
        return
            headerByte == BROTLI_MESSAGE_HEADER_FLAG ||
            headerByte == DAS_MESSAGE_HEADER_FLAG ||
            (headerByte == (DAS_MESSAGE_HEADER_FLAG | TREE_DAS_MESSAGE_HEADER_FLAG)) ||
            headerByte == ZERO_HEAVY_MESSAGE_HEADER_FLAG;
    }

    /// @dev    Form a hash of the data taken from the calldata
    /// @param  data The calldata to be hashed
    /// @param  afterDelayedMessagesRead The delayed messages count read up to
    /// @return The data hash
    /// @return The timebounds within which the message should be processed
    function formCallDataHash(bytes calldata data, uint256 afterDelayedMessagesRead)
        internal
        view
        returns (bytes32, IBridge.TimeBounds memory)
    {
        uint256 fullDataLen = HEADER_LENGTH + data.length;
        if (fullDataLen > maxDataSize) revert DataTooLarge(fullDataLen, maxDataSize);

        (bytes memory header, IBridge.TimeBounds memory timeBounds) = packHeader(
            afterDelayedMessagesRead
        );

        // the batch poster is allowed to submit an empty batch, they can use this to progress the
        // delayed inbox without providing extra batch data
        if (data.length > 0) {
            // The first data byte cannot be the same as any that have been set via other methods (eg 4844 blob header) as this
            // would allow the supplier of the data to spoof an incorrect 4844 data batch
            if (!isValidCallDataFlag(data[0])) revert InvalidHeaderFlag(data[0]);

            // the first byte is used to identify the type of batch data
            // das batches expect to have the type byte set, followed by the keyset (so they should have at least 33 bytes)
            // if invalid data is supplied here the state transition function will process it as an empty block
            // however we can provide a nice additional check here for the batch poster
            if (data[0] & DAS_MESSAGE_HEADER_FLAG != 0 && data.length >= 33) {
                // we skip the first byte, then read the next 32 bytes for the keyset
                bytes32 dasKeysetHash = bytes32(data[1:33]);
                if (!dasKeySetInfo[dasKeysetHash].isValidKeyset) revert NoSuchKeyset(dasKeysetHash);
            }
        }
        return (keccak256(bytes.concat(header, data)), timeBounds);
    }

    /// @dev   Form a hash of the data being provided in 4844 data blobs
    /// @param afterDelayedMessagesRead The delayed messages count read up to
    /// @return The data hash
    /// @return The timebounds within which the message should be processed
    function formBlobDataHash(uint256 afterDelayedMessagesRead)
        internal
        view
        returns (
            bytes32,
            IBridge.TimeBounds memory,
            uint256
        )
    {
        bytes32[] memory dataHashes = reader4844.getDataHashes();
        if (dataHashes.length == 0) revert MissingDataHashes();

        (bytes memory header, IBridge.TimeBounds memory timeBounds) = packHeader(
            afterDelayedMessagesRead
        );

        uint256 blobCost = blobBasefeeReader.getBlobBaseFee() * GAS_PER_BLOB * dataHashes.length;
        // solhint-disable-next-line avoid-tx-origin
        if (tx.origin != msg.sender) {
            // Make sure that if we're refunding this blob, it's only for this batch submission.
            blobCost = 0;
        }
        return (
            keccak256(bytes.concat(header, DATA_BLOB_HEADER_FLAG, abi.encodePacked(dataHashes))),
            timeBounds,
            blobCost
        );
    }

    /// @dev   Submit a batch spending report message so that the batch poster can be reimbursed on the rollup
    /// @param dataHash The hash of the message the spending report is being submitted for
    /// @param seqMessageIndex The index of the message to submit the spending report for
    /// @param gasPrice The gas price that was paid for the data (standard gas or data gas)
    function submitBatchSpendingReport(
        bytes32 dataHash,
        uint256 seqMessageIndex,
        uint256 gasPrice,
        uint256 extraGas
    ) internal {
        address batchPoster = msg.sender;

        // this msg isn't included in the current sequencer batch, but instead added to
        // the delayed messages queue that is yet to be included
        if (hostChainIsArbitrum) {
            // Include extra gas for the host chain's L1 gas charging
            uint256 l1Fees = ArbGasInfo(address(0x6c)).getCurrentTxL1GasFees();
            extraGas += l1Fees / block.basefee;
        }
        require(extraGas <= type(uint64).max, "EXTRA_GAS_NOT_UINT64");
        bytes memory spendingReportMsg = abi.encodePacked(
            block.timestamp,
            batchPoster,
            dataHash,
            seqMessageIndex,
            gasPrice,
            uint64(extraGas)
        );

        uint256 msgNum = bridge.submitBatchSpendingReport(
            batchPoster,
            keccak256(spendingReportMsg)
        );
        // this is the same event used by Inbox.sol after including a message to the delayed message accumulator
        emit InboxMessageDelivered(msgNum, spendingReportMsg);
    }

    function addSequencerL2BatchImpl(
        bytes32 dataHash,
        uint256 afterDelayedMessagesRead,
        uint256 calldataLengthPosted,
        uint256 prevMessageCount,
        uint256 newMessageCount
    )
        internal
        returns (
            uint256 seqMessageIndex,
            bytes32 beforeAcc,
            bytes32 delayedAcc,
            bytes32 acc
        )
    {
        if (afterDelayedMessagesRead < totalDelayedMessagesRead) revert DelayedBackwards();
        if (afterDelayedMessagesRead > bridge.delayedMessageCount()) revert DelayedTooFar();

        (seqMessageIndex, beforeAcc, delayedAcc, acc) = bridge.enqueueSequencerMessage(
            dataHash,
            afterDelayedMessagesRead,
            prevMessageCount,
            newMessageCount
        );

        totalDelayedMessagesRead = afterDelayedMessagesRead;

        if (calldataLengthPosted > 0) {
            submitBatchSpendingReport(dataHash, seqMessageIndex, block.basefee, 0);
        }
    }

    function inboxAccs(uint256 index) external view returns (bytes32) {
        return bridge.sequencerInboxAccs(index);
    }

    function batchCount() external view returns (uint256) {
        return bridge.sequencerMessageCount();
    }

    /// @inheritdoc ISequencerInbox
    function setMaxTimeVariation(ISequencerInbox.MaxTimeVariation memory maxTimeVariation_)
        external
        onlyRollupOwner
    {
        delayBlocks = maxTimeVariation_.delayBlocks;
        futureBlocks = maxTimeVariation_.futureBlocks;
        delaySeconds = maxTimeVariation_.delaySeconds;
        futureSeconds = maxTimeVariation_.futureSeconds;
        emit OwnerFunctionCalled(0);
    }

    /// @inheritdoc ISequencerInbox
    function setIsBatchPoster(address addr, bool isBatchPoster_) external onlyRollupOwner {
        isBatchPoster[addr] = isBatchPoster_;
        emit OwnerFunctionCalled(1);
    }

    /// @inheritdoc ISequencerInbox
    function setValidKeyset(bytes calldata keysetBytes) external onlyRollupOwner {
        uint256 ksWord = uint256(keccak256(bytes.concat(hex"fe", keccak256(keysetBytes))));
        bytes32 ksHash = bytes32(ksWord ^ (1 << 255));
        require(keysetBytes.length < 64 * 1024, "keyset is too large");

        if (dasKeySetInfo[ksHash].isValidKeyset) revert AlreadyValidDASKeyset(ksHash);
        uint256 creationBlock = block.number;
        if (hostChainIsArbitrum) {
            creationBlock = ArbSys(address(100)).arbBlockNumber();
        }
        dasKeySetInfo[ksHash] = DasKeySetInfo({
            isValidKeyset: true,
            creationBlock: uint64(creationBlock)
        });
        emit SetValidKeyset(ksHash, keysetBytes);
        emit OwnerFunctionCalled(2);
    }

    /// @inheritdoc ISequencerInbox
    function invalidateKeysetHash(bytes32 ksHash) external onlyRollupOwner {
        if (!dasKeySetInfo[ksHash].isValidKeyset) revert NoSuchKeyset(ksHash);
        // we don't delete the block creation value since its used to fetch the SetValidKeyset
        // event efficiently. The event provides the hash preimage of the key.
        // this is still needed when syncing the chain after a keyset is invalidated.
        dasKeySetInfo[ksHash].isValidKeyset = false;
        emit InvalidateKeyset(ksHash);
        emit OwnerFunctionCalled(3);
    }

    /// @inheritdoc ISequencerInbox
    function setIsSequencer(address addr, bool isSequencer_) external onlyRollupOwner {
        isSequencer[addr] = isSequencer_;
        emit OwnerFunctionCalled(4);
    }

    function isValidKeysetHash(bytes32 ksHash) external view returns (bool) {
        return dasKeySetInfo[ksHash].isValidKeyset;
    }

    /// @inheritdoc ISequencerInbox
    function getKeysetCreationBlock(bytes32 ksHash) external view returns (uint256) {
        DasKeySetInfo memory ksInfo = dasKeySetInfo[ksHash];
        if (ksInfo.creationBlock == 0) revert NoSuchKeyset(ksHash);
        return uint256(ksInfo.creationBlock);
    }
}<|MERGE_RESOLUTION|>--- conflicted
+++ resolved
@@ -436,13 +436,15 @@
                 newMessageCount
             );
 
+        uint256 _sequenceNumber = sequenceNumber; // stack workaround
+
         // ~uint256(0) is type(uint256).max, but ever so slightly cheaper
-        if (seqMessageIndex != sequenceNumber && sequenceNumber != ~uint256(0)) {
-            revert BadSequencerNumber(seqMessageIndex, sequenceNumber);
+        if (seqMessageIndex != _sequenceNumber && _sequenceNumber != ~uint256(0)) {
+            revert BadSequencerNumber(seqMessageIndex, _sequenceNumber);
         }
 
         emit SequencerBatchDelivered(
-            sequenceNumber,
+            _sequenceNumber,
             beforeAcc,
             afterAcc,
             delayedAcc,
@@ -457,17 +459,12 @@
         if (hostChainIsArbitrum) revert DataBlobsNotSupported();
 
         // submit a batch spending report to refund the entity that produced the blob batch data
-<<<<<<< HEAD
-        uint256 blobBasefee = reader4844.getBlobBaseFee();
-        submitBatchSpendingReport(dataHash, seqMessageIndex, block.basefee, blobBasefee);
-=======
         submitBatchSpendingReport(
             dataHash,
             seqMessageIndex,
             block.basefee,
             blobCost / block.basefee
         );
->>>>>>> b0c43dc1
     }
 
     function addSequencerL2Batch(
@@ -626,7 +623,7 @@
             afterDelayedMessagesRead
         );
 
-        uint256 blobCost = blobBasefeeReader.getBlobBaseFee() * GAS_PER_BLOB * dataHashes.length;
+        uint256 blobCost = reader4844.getBlobBaseFee() * GAS_PER_BLOB * dataHashes.length;
         // solhint-disable-next-line avoid-tx-origin
         if (tx.origin != msg.sender) {
             // Make sure that if we're refunding this blob, it's only for this batch submission.
