// Copyright 2021-2022, Offchain Labs, Inc.
// For license information, see https://github.com/OffchainLabs/nitro-contracts/blob/main/LICENSE
// SPDX-License-Identifier: BUSL-1.1

pragma solidity ^0.8.0;

import {
    AlreadyInit,
    HadZeroInit,
    BadPostUpgradeInit,
    NotOrigin,
    DataTooLarge,
    DelayedBackwards,
    DelayedTooFar,
    ForceIncludeBlockTooSoon,
    ForceIncludeTimeTooSoon,
    IncorrectMessagePreimage,
    NotBatchPoster,
    BadSequencerNumber,
    AlreadyValidDASKeyset,
    NoSuchKeyset,
    BatchDataValidationForAvailDAFailed,
    NotForked,
    NotBatchPosterManager,
    RollupNotChanged,
    DataBlobsNotSupported,
    InitParamZero,
    MissingDataHashes,
    NotOwner,
    InvalidHeaderFlag,
    NativeTokenMismatch,
    BadMaxTimeVariation,
    Deprecated
} from "../libraries/Error.sol";
import "./IBridge.sol";
import "./IInboxBase.sol";
import "./ISequencerInbox.sol";
import "../rollup/IRollupLogic.sol";
import "./Messages.sol";
import "../precompiles/ArbGasInfo.sol";
import "../precompiles/ArbSys.sol";
import "../libraries/IReader4844.sol";

import "../data-availability/IAvailDABridge.sol";
import "../data-availability/MerkleProofInput.sol";
import {L1MessageType_batchPostingReport} from "../libraries/MessageTypes.sol";
import "../libraries/DelegateCallAware.sol";
import {IGasRefunder} from "../libraries/IGasRefunder.sol";
import {GasRefundEnabled} from "../libraries/GasRefundEnabled.sol";
import "../libraries/ArbitrumChecker.sol";
import {IERC20Bridge} from "./IERC20Bridge.sol";

/**
 * @title  Accepts batches from the sequencer and adds them to the rollup inbox.
 * @notice Contains the inbox accumulator which is the ordering of all data and transactions to be processed by the rollup.
 *         As part of submitting a batch the sequencer is also expected to include items enqueued
 *         in the delayed inbox (Bridge.sol). If items in the delayed inbox are not included by a
 *         sequencer within a time limit they can be force included into the rollup inbox by anyone.
 */
contract SequencerInbox is DelegateCallAware, GasRefundEnabled, ISequencerInbox {
    uint256 public totalDelayedMessagesRead;

    IBridge public bridge;

    /// @inheritdoc ISequencerInbox
    uint256 public constant HEADER_LENGTH = 40;

    /// @inheritdoc ISequencerInbox
    bytes1 public constant DATA_AUTHENTICATED_FLAG = 0x40;

    /// @inheritdoc ISequencerInbox
    bytes1 public constant DATA_BLOB_HEADER_FLAG = DATA_AUTHENTICATED_FLAG | 0x10;

    /// @inheritdoc ISequencerInbox
    bytes1 public constant DAS_MESSAGE_HEADER_FLAG = 0x80;

    /// @inheritdoc ISequencerInbox
    bytes1 public constant AVAIL_MESSAGE_HEADER_FLAG = 0x0a;

    /// @inheritdoc ISequencerInbox
    bytes1 public constant TREE_DAS_MESSAGE_HEADER_FLAG = 0x08;

    /// @inheritdoc ISequencerInbox
    bytes1 public constant BROTLI_MESSAGE_HEADER_FLAG = 0x00;

    /// @inheritdoc ISequencerInbox
    bytes1 public constant ZERO_HEAVY_MESSAGE_HEADER_FLAG = 0x20;

    // GAS_PER_BLOB from EIP-4844
    uint256 internal constant GAS_PER_BLOB = 1 << 17;

    IOwnable public rollup;

    mapping(address => bool) public isBatchPoster;

    // we previously stored the max time variation in a (uint,uint,uint,uint) struct here
    // solhint-disable-next-line var-name-mixedcase
    ISequencerInbox.MaxTimeVariation private __LEGACY_MAX_TIME_VARIATION;

    mapping(bytes32 => DasKeySetInfo) public dasKeySetInfo;

    modifier onlyRollupOwner() {
        if (msg.sender != rollup.owner()) revert NotOwner(msg.sender, rollup.owner());
        _;
    }

    modifier onlyRollupOwnerOrBatchPosterManager() {
        if (msg.sender != rollup.owner() && msg.sender != batchPosterManager) {
            revert NotBatchPosterManager(msg.sender);
        }
        _;
    }

    mapping(address => bool) public isSequencer;
    IReader4844 public immutable reader4844;

    // see ISequencerInbox.MaxTimeVariation
    uint64 internal delayBlocks;
    uint64 internal futureBlocks;
    uint64 internal delaySeconds;
    uint64 internal futureSeconds;

    /// @inheritdoc ISequencerInbox
    address public batchPosterManager;

    // On L1 this should be set to 117964: 90% of Geth's 128KB tx size limit, leaving ~13KB for proving
    uint256 public immutable maxDataSize;
    uint256 internal immutable deployTimeChainId = block.chainid;
    // If the chain this SequencerInbox is deployed on is an Arbitrum chain.
    bool internal immutable hostChainIsArbitrum = ArbitrumChecker.runningOnArbitrum();
    // True if the chain this SequencerInbox is deployed on uses custom fee token
    bool public immutable isUsingFeeToken;

    IAvailDABridge public availBridge;

    constructor(
        uint256 _maxDataSize,
        IReader4844 reader4844_,
        bool _isUsingFeeToken
    ) {
        maxDataSize = _maxDataSize;
        if (hostChainIsArbitrum) {
            if (reader4844_ != IReader4844(address(0))) revert DataBlobsNotSupported();
        } else {
            if (reader4844_ == IReader4844(address(0))) revert InitParamZero("Reader4844");
        }
        reader4844 = reader4844_;
        isUsingFeeToken = _isUsingFeeToken;
    }

    function _chainIdChanged() internal view returns (bool) {
        return deployTimeChainId != block.chainid;
    }

    function postUpgradeInit() external onlyDelegated onlyProxyOwner {
        // Assuming we would not upgrade from a version that have MaxTimeVariation all set to zero
        // If that is the case, postUpgradeInit do not need to be called
        if (
            __LEGACY_MAX_TIME_VARIATION.delayBlocks == 0 &&
            __LEGACY_MAX_TIME_VARIATION.futureBlocks == 0 &&
            __LEGACY_MAX_TIME_VARIATION.delaySeconds == 0 &&
            __LEGACY_MAX_TIME_VARIATION.futureSeconds == 0
        ) {
            revert AlreadyInit();
        }

        if (
            __LEGACY_MAX_TIME_VARIATION.delayBlocks > type(uint64).max ||
            __LEGACY_MAX_TIME_VARIATION.futureBlocks > type(uint64).max ||
            __LEGACY_MAX_TIME_VARIATION.delaySeconds > type(uint64).max ||
            __LEGACY_MAX_TIME_VARIATION.futureSeconds > type(uint64).max
        ) {
            revert BadPostUpgradeInit();
        }

        delayBlocks = uint64(__LEGACY_MAX_TIME_VARIATION.delayBlocks);
        futureBlocks = uint64(__LEGACY_MAX_TIME_VARIATION.futureBlocks);
        delaySeconds = uint64(__LEGACY_MAX_TIME_VARIATION.delaySeconds);
        futureSeconds = uint64(__LEGACY_MAX_TIME_VARIATION.futureSeconds);

        __LEGACY_MAX_TIME_VARIATION.delayBlocks = 0;
        __LEGACY_MAX_TIME_VARIATION.futureBlocks = 0;
        __LEGACY_MAX_TIME_VARIATION.delaySeconds = 0;
        __LEGACY_MAX_TIME_VARIATION.futureSeconds = 0;
    }

    function initialize(
        IBridge bridge_,
        ISequencerInbox.MaxTimeVariation calldata maxTimeVariation_,
        IAvailDABridge availBridge_
    ) external onlyDelegated {
        if (bridge != IBridge(address(0))) revert AlreadyInit();
        if (bridge_ == IBridge(address(0))) revert HadZeroInit();

        // Make sure logic contract was created by proper value for 'isUsingFeeToken'.
        // Bridge in ETH based chains doesn't implement nativeToken(). In future it might implement it and return address(0)
        bool actualIsUsingFeeToken = false;
        try IERC20Bridge(address(bridge_)).nativeToken() returns (address feeToken) {
            if (feeToken != address(0)) {
                actualIsUsingFeeToken = true;
            }
        } catch {}
        if (isUsingFeeToken != actualIsUsingFeeToken) {
            revert NativeTokenMismatch();
        }

        bridge = bridge_;
        rollup = bridge_.rollup();
<<<<<<< HEAD
        delayBlocks = maxTimeVariation_.delayBlocks;
        futureBlocks = maxTimeVariation_.futureBlocks;
        delaySeconds = maxTimeVariation_.delaySeconds;
        futureSeconds = maxTimeVariation_.futureSeconds;
        availBridge = availBridge_;
=======

        _setMaxTimeVariation(maxTimeVariation_);
>>>>>>> 399790bb
    }

    /// @notice Allows the rollup owner to sync the rollup address
    function updateRollupAddress() external {
        if (msg.sender != IOwnable(rollup).owner())
            revert NotOwner(msg.sender, IOwnable(rollup).owner());
        IOwnable newRollup = bridge.rollup();
        if (rollup == newRollup) revert RollupNotChanged();
        rollup = newRollup;
    }

    function getTimeBounds() internal view virtual returns (IBridge.TimeBounds memory) {
        IBridge.TimeBounds memory bounds;
        (
            uint64 delayBlocks_,
            uint64 futureBlocks_,
            uint64 delaySeconds_,
            uint64 futureSeconds_
        ) = maxTimeVariationInternal();
        if (block.timestamp > delaySeconds_) {
            bounds.minTimestamp = uint64(block.timestamp) - delaySeconds_;
        }
        bounds.maxTimestamp = uint64(block.timestamp) + futureSeconds_;
        if (block.number > delayBlocks_) {
            bounds.minBlockNumber = uint64(block.number) - delayBlocks_;
        }
        bounds.maxBlockNumber = uint64(block.number) + futureBlocks_;
        return bounds;
    }

    /// @inheritdoc ISequencerInbox
    function removeDelayAfterFork() external {
        if (!_chainIdChanged()) revert NotForked();
        delayBlocks = 1;
        futureBlocks = 1;
        delaySeconds = 1;
        futureSeconds = 1;
    }

    function maxTimeVariation()
        external
        view
        returns (
            uint256,
            uint256,
            uint256,
            uint256
        )
    {
        (
            uint64 delayBlocks_,
            uint64 futureBlocks_,
            uint64 delaySeconds_,
            uint64 futureSeconds_
        ) = maxTimeVariationInternal();

        return (
            uint256(delayBlocks_),
            uint256(futureBlocks_),
            uint256(delaySeconds_),
            uint256(futureSeconds_)
        );
    }

    function maxTimeVariationInternal()
        internal
        view
        returns (
            uint64,
            uint64,
            uint64,
            uint64
        )
    {
        if (_chainIdChanged()) {
            return (1, 1, 1, 1);
        } else {
            return (delayBlocks, futureBlocks, delaySeconds, futureSeconds);
        }
    }

    /// @inheritdoc ISequencerInbox
    function forceInclusion(
        uint256 _totalDelayedMessagesRead,
        uint8 kind,
        uint64[2] calldata l1BlockAndTime,
        uint256 baseFeeL1,
        address sender,
        bytes32 messageDataHash
    ) external {
        if (_totalDelayedMessagesRead <= totalDelayedMessagesRead) revert DelayedBackwards();
        bytes32 messageHash = Messages.messageHash(
            kind,
            sender,
            l1BlockAndTime[0],
            l1BlockAndTime[1],
            _totalDelayedMessagesRead - 1,
            baseFeeL1,
            messageDataHash
        );
        // Can only force-include after the Sequencer-only window has expired.
        if (l1BlockAndTime[0] + delayBlocks >= block.number) revert ForceIncludeBlockTooSoon();
        if (l1BlockAndTime[1] + delaySeconds >= block.timestamp) revert ForceIncludeTimeTooSoon();

        // Verify that message hash represents the last message sequence of delayed message to be included
        bytes32 prevDelayedAcc = 0;
        if (_totalDelayedMessagesRead > 1) {
            prevDelayedAcc = bridge.delayedInboxAccs(_totalDelayedMessagesRead - 2);
        }
        if (
            bridge.delayedInboxAccs(_totalDelayedMessagesRead - 1) !=
            Messages.accumulateInboxMessage(prevDelayedAcc, messageHash)
        ) revert IncorrectMessagePreimage();

        (bytes32 dataHash, IBridge.TimeBounds memory timeBounds) = formEmptyDataHash(
            _totalDelayedMessagesRead
        );
        uint256 __totalDelayedMessagesRead = _totalDelayedMessagesRead;
        uint256 prevSeqMsgCount = bridge.sequencerReportedSubMessageCount();
        uint256 newSeqMsgCount = prevSeqMsgCount; // force inclusion should not modify sequencer message count
        (
            uint256 seqMessageIndex,
            bytes32 beforeAcc,
            bytes32 delayedAcc,
            bytes32 afterAcc
        ) = addSequencerL2BatchImpl(
                dataHash,
                __totalDelayedMessagesRead,
                0,
                prevSeqMsgCount,
                newSeqMsgCount
            );
        emit SequencerBatchDelivered(
            seqMessageIndex,
            beforeAcc,
            afterAcc,
            delayedAcc,
            totalDelayedMessagesRead,
            timeBounds,
            IBridge.BatchDataLocation.NoData
        );
    }

    /// @dev Deprecated, kept for abi generation and will be removed in the future
    function addSequencerL2BatchFromOrigin(
        uint256,
        bytes calldata,
        uint256,
        IGasRefunder
    ) external pure {
        revert Deprecated();
    }

    function addSequencerL2BatchFromOrigin(
        uint256 sequenceNumber,
        bytes calldata data,
        uint256 afterDelayedMessagesRead,
        IGasRefunder gasRefunder,
        uint256 prevMessageCount,
        uint256 newMessageCount
    ) external refundsGas(gasRefunder, IReader4844(address(0))) {
        // solhint-disable-next-line avoid-tx-origin
        if (msg.sender != tx.origin) revert NotOrigin();
        if (!isBatchPoster[msg.sender]) revert NotBatchPoster();
        (bytes32 dataHash, IBridge.TimeBounds memory timeBounds) = formCallDataHash(
            data,
            afterDelayedMessagesRead
        );
        // Reformat the stack to prevent "Stack too deep"
        uint256 sequenceNumber_ = sequenceNumber;
        IBridge.TimeBounds memory timeBounds_ = timeBounds;
        bytes32 dataHash_ = dataHash;
        uint256 dataLength = data.length;
        uint256 afterDelayedMessagesRead_ = afterDelayedMessagesRead;
        uint256 prevMessageCount_ = prevMessageCount;
        uint256 newMessageCount_ = newMessageCount;
        (
            uint256 seqMessageIndex,
            bytes32 beforeAcc,
            bytes32 delayedAcc,
            bytes32 afterAcc
        ) = addSequencerL2BatchImpl(
                dataHash_,
                afterDelayedMessagesRead_,
                dataLength,
                prevMessageCount_,
                newMessageCount_
            );

        // ~uint256(0) is type(uint256).max, but ever so slightly cheaper
        if (seqMessageIndex != sequenceNumber_ && sequenceNumber_ != ~uint256(0)) {
            revert BadSequencerNumber(seqMessageIndex, sequenceNumber_);
        }

        emit SequencerBatchDelivered(
            seqMessageIndex,
            beforeAcc,
            afterAcc,
            delayedAcc,
            totalDelayedMessagesRead,
            timeBounds_,
            IBridge.BatchDataLocation.TxInput
        );
    }

    function addSequencerL2BatchFromBlobs(
        uint256 sequenceNumber,
        uint256 afterDelayedMessagesRead,
        IGasRefunder gasRefunder,
        uint256 prevMessageCount,
        uint256 newMessageCount
    ) external refundsGas(gasRefunder, reader4844) {
        if (!isBatchPoster[msg.sender]) revert NotBatchPoster();
        (
            bytes32 dataHash,
            IBridge.TimeBounds memory timeBounds,
            uint256 blobGas
        ) = formBlobDataHash(afterDelayedMessagesRead);

        // we use addSequencerL2BatchImpl for submitting the message
        // normally this would also submit a batch spending report but that is skipped if we pass
        // an empty call data size, then we submit a separate batch spending report later
        (
            uint256 seqMessageIndex,
            bytes32 beforeAcc,
            bytes32 delayedAcc,
            bytes32 afterAcc
        ) = addSequencerL2BatchImpl(
                dataHash,
                afterDelayedMessagesRead,
                0,
                prevMessageCount,
                newMessageCount
            );

        uint256 _sequenceNumber = sequenceNumber; // stack workaround

        // ~uint256(0) is type(uint256).max, but ever so slightly cheaper
        if (seqMessageIndex != _sequenceNumber && _sequenceNumber != ~uint256(0)) {
            revert BadSequencerNumber(seqMessageIndex, _sequenceNumber);
        }

        emit SequencerBatchDelivered(
            _sequenceNumber,
            beforeAcc,
            afterAcc,
            delayedAcc,
            totalDelayedMessagesRead,
            timeBounds,
            IBridge.BatchDataLocation.Blob
        );

        // blobs are currently not supported on host arbitrum chains, when support is added it may
        // consume gas in a different way to L1, so explicitly block host arb chains so that if support for blobs
        // on arb is added it will need to explicitly turned on in the sequencer inbox
        if (hostChainIsArbitrum) revert DataBlobsNotSupported();

        // submit a batch spending report to refund the entity that produced the blob batch data
        // same as using calldata, we only submit spending report if the caller is the origin of the tx
        // such that one cannot "double-claim" batch posting refund in the same tx
        // solhint-disable-next-line avoid-tx-origin
        if (msg.sender == tx.origin && !isUsingFeeToken) {
            submitBatchSpendingReport(dataHash, seqMessageIndex, block.basefee, blobGas);
        }
    }

    function addSequencerL2Batch(
        uint256 sequenceNumber,
        bytes calldata data,
        uint256 afterDelayedMessagesRead,
        IGasRefunder gasRefunder,
        uint256 prevMessageCount,
        uint256 newMessageCount
    ) external override refundsGas(gasRefunder, IReader4844(address(0))) {
        if (!isBatchPoster[msg.sender] && msg.sender != address(rollup)) revert NotBatchPoster();
        (bytes32 dataHash, IBridge.TimeBounds memory timeBounds) = formCallDataHash(
            data,
            afterDelayedMessagesRead
        );
        uint256 seqMessageIndex;
        {
            // Reformat the stack to prevent "Stack too deep"
            uint256 sequenceNumber_ = sequenceNumber;
            IBridge.TimeBounds memory timeBounds_ = timeBounds;
            bytes32 dataHash_ = dataHash;
            uint256 afterDelayedMessagesRead_ = afterDelayedMessagesRead;
            uint256 prevMessageCount_ = prevMessageCount;
            uint256 newMessageCount_ = newMessageCount;
            // we set the calldata length posted to 0 here since the caller isn't the origin
            // of the tx, so they might have not paid tx input cost for the calldata
            bytes32 beforeAcc;
            bytes32 delayedAcc;
            bytes32 afterAcc;
            (seqMessageIndex, beforeAcc, delayedAcc, afterAcc) = addSequencerL2BatchImpl(
                dataHash_,
                afterDelayedMessagesRead_,
                0,
                prevMessageCount_,
                newMessageCount_
            );

            // ~uint256(0) is type(uint256).max, but ever so slightly cheaper
            if (seqMessageIndex != sequenceNumber_ && sequenceNumber_ != ~uint256(0)) {
                revert BadSequencerNumber(seqMessageIndex, sequenceNumber_);
            }

            emit SequencerBatchDelivered(
                seqMessageIndex,
                beforeAcc,
                afterAcc,
                delayedAcc,
                totalDelayedMessagesRead,
                timeBounds_,
                IBridge.BatchDataLocation.SeparateBatchEvent
            );
        }
        emit SequencerBatchData(seqMessageIndex, data);
    }

    function packHeader(uint256 afterDelayedMessagesRead)
        internal
        view
        returns (bytes memory, IBridge.TimeBounds memory)
    {
        IBridge.TimeBounds memory timeBounds = getTimeBounds();
        bytes memory header = abi.encodePacked(
            timeBounds.minTimestamp,
            timeBounds.maxTimestamp,
            timeBounds.minBlockNumber,
            timeBounds.maxBlockNumber,
            uint64(afterDelayedMessagesRead)
        );
        // This must always be true from the packed encoding
        assert(header.length == HEADER_LENGTH);
        return (header, timeBounds);
    }

    /// @dev    Form a hash for a sequencer message with no batch data
    /// @param  afterDelayedMessagesRead The delayed messages count read up to
    /// @return The data hash
    /// @return The timebounds within which the message should be processed
    function formEmptyDataHash(uint256 afterDelayedMessagesRead)
        internal
        view
        returns (bytes32, IBridge.TimeBounds memory)
    {
        (bytes memory header, IBridge.TimeBounds memory timeBounds) = packHeader(
            afterDelayedMessagesRead
        );
        return (keccak256(header), timeBounds);
    }

    /// @dev    Since the data is supplied from calldata, the batch poster can choose the data type
    ///         We need to ensure that this data cannot cause a collision with data supplied via another method (eg blobs)
    ///         therefore we restrict which flags can be provided as a header in this field
    ///         This also safe guards unused flags for future use, as we know they would have been disallowed up until this point
    /// @param  headerByte The first byte in the calldata
    function isValidCallDataFlag(bytes1 headerByte) internal pure returns (bool) {
        return
            headerByte == BROTLI_MESSAGE_HEADER_FLAG ||
            headerByte == DAS_MESSAGE_HEADER_FLAG ||
            (headerByte == (DAS_MESSAGE_HEADER_FLAG | TREE_DAS_MESSAGE_HEADER_FLAG)) ||
            headerByte == ZERO_HEAVY_MESSAGE_HEADER_FLAG || headerByte == AVAIL_MESSAGE_HEADER_FLAG;
    }

    /// @dev    Form a hash of the data taken from the calldata
    /// @param  data The calldata to be hashed
    /// @param  afterDelayedMessagesRead The delayed messages count read up to
    /// @return The data hash
    /// @return The timebounds within which the message should be processed
    function formCallDataHash(bytes calldata data, uint256 afterDelayedMessagesRead)
        internal
        view
        returns (bytes32, IBridge.TimeBounds memory)
    {
        uint256 fullDataLen = HEADER_LENGTH + data.length;
        if (fullDataLen > maxDataSize) revert DataTooLarge(fullDataLen, maxDataSize);

        (bytes memory header, IBridge.TimeBounds memory timeBounds) = packHeader(
            afterDelayedMessagesRead
        );

        // the batch poster is allowed to submit an empty batch, they can use this to progress the
        // delayed inbox without providing extra batch data
        if (data.length > 0) {
            // The first data byte cannot be the same as any that have been set via other methods (eg 4844 blob header) as this
            // would allow the supplier of the data to spoof an incorrect 4844 data batch
            if (!isValidCallDataFlag(data[0])) revert InvalidHeaderFlag(data[0]);

            // the first byte is used to identify the type of batch data
            // das batches expect to have the type byte set, followed by the keyset (so they should have at least 33 bytes)
            // if invalid data is supplied here the state transition function will process it as an empty block
            // however we can provide a nice additional check here for the batch poster
            if (data[0] & DAS_MESSAGE_HEADER_FLAG != 0 && data.length >= 33) {
                // we skip the first byte, then read the next 32 bytes for the keyset
                bytes32 dasKeysetHash = bytes32(data[1:33]);
                if (!dasKeySetInfo[dasKeysetHash].isValidKeyset) revert NoSuchKeyset(dasKeysetHash);
            }
            // Avail batch expect to have the type byte set, followed by
            if (data.length >= 256 && data[0] & AVAIL_MESSAGE_HEADER_FLAG != 0) {
                MerkleProofInput memory merkleProofInput;
                uint256 offset = 1;
                uint256 len=0;


                bytes32 availBlockHash = bytes32(data[offset:(offset+32)]);

                //setting offset for next data
                offset += 32;
                //string memory sender = string(data[34:82]);

                //Extracting the data root proof
                len = uint8(data[offset]);
                //setting offset for next data
                offset += 1;
                //console.logUint(len);
                merkleProofInput.dataRootProof = new bytes32[](len);
                for (uint256 index = 0; index < len; index++) {
                    uint i = offset  + 32 * index;
                    merkleProofInput.dataRootProof[index] = bytes32(data[i:(i+32)]);
                // console.logBytes32(dataRootProof[index]);
                }


                //setting offset for next data
                offset += len * 32;

                //Extracting the leaf proof 
                len = uint8(data[offset]);
                //setting offset for next data
                offset += 1;
                //console.logUint(len);
                merkleProofInput.leafProof = new bytes32[](len);
                for (uint256 index = 0; index < len; index++) {
                    uint i = 34  + 32 * index;
                    merkleProofInput.leafProof[index] = bytes32(data[i:(i+32)]);
                    //console.logBytes32(leafProof[index]);
                }

                //setting offset for next data
                offset += len * 32;

                //Extracting range hash
                merkleProofInput.rangeHash = bytes32(data[offset:(offset+32)]);
                //console.logBytes32(rangeHash);
                //setting offset for next data
                offset += 32;

                //Extracting data root index
                merkleProofInput.dataRootIndex = uint64(bytes8(data[offset:(offset+8)]));
                //console.logUint(dataRootIndex);
                //setting offset for next data
                offset += 8;

                //Extracting range hash
                merkleProofInput.blobRoot = bytes32(data[offset:(offset+32)]);
                //console.logBytes32(blobRoot);
                //setting offset for next data
                offset += 32;

                //Extracting bridge root
                merkleProofInput.bridgeRoot = bytes32(data[offset:(offset+32)]);
                //console.logBytes32(bridgeRoot);
                //setting offset for next data
                offset += 32;

                //Extracting lead
                merkleProofInput.leaf = bytes32(data[offset:(offset+32)]);
                //console.logBytes32(leaf);
                //setting offset for next data
                offset += 32;

                //Extracting leaf index
                merkleProofInput.leafIndex = uint64(bytes8(data[offset:(offset+8)]));
                //console.logUint(leafIndex);
                //setting offset for next data
                offset += 8;

                //MerkleProofInput memory merkleProofInput = MerkleProofInput(dataRootProof, leafProof, rangeHash, dataRootIndex, blobRoot, bridgeRoot, leaf, leafIndex);
                if(!availBridge.verifyBlobLeaf(merkleProofInput)) revert BatchDataValidationForAvailDAFailed(merkleProofInput.leaf);
                //emit validateBatchDataOverAvailDA(merkleProofInput);
            }
        }
        return (keccak256(bytes.concat(header, data)), timeBounds);
    }

    /// @dev    Form a hash of the data being provided in 4844 data blobs
    /// @param  afterDelayedMessagesRead The delayed messages count read up to
    /// @return The data hash
    /// @return The timebounds within which the message should be processed
    /// @return The normalized amount of gas used for blob posting
    function formBlobDataHash(uint256 afterDelayedMessagesRead)
        internal
        view
        returns (
            bytes32,
            IBridge.TimeBounds memory,
            uint256
        )
    {
        bytes32[] memory dataHashes = reader4844.getDataHashes();
        if (dataHashes.length == 0) revert MissingDataHashes();

        (bytes memory header, IBridge.TimeBounds memory timeBounds) = packHeader(
            afterDelayedMessagesRead
        );

        uint256 blobCost = reader4844.getBlobBaseFee() * GAS_PER_BLOB * dataHashes.length;
        return (
            keccak256(bytes.concat(header, DATA_BLOB_HEADER_FLAG, abi.encodePacked(dataHashes))),
            timeBounds,
            block.basefee > 0 ? blobCost / block.basefee : 0
        );
    }

    /// @dev   Submit a batch spending report message so that the batch poster can be reimbursed on the rollup
    ///        This function expect msg.sender is tx.origin, and will always record tx.origin as the spender
    /// @param dataHash The hash of the message the spending report is being submitted for
    /// @param seqMessageIndex The index of the message to submit the spending report for
    /// @param gasPrice The gas price that was paid for the data (standard gas or data gas)
    function submitBatchSpendingReport(
        bytes32 dataHash,
        uint256 seqMessageIndex,
        uint256 gasPrice,
        uint256 extraGas
    ) internal {
        // report the account who paid the gas (tx.origin) for the tx as batch poster
        // if msg.sender is used and is a contract, it might not be able to spend the refund on l2
        // solhint-disable-next-line avoid-tx-origin
        address batchPoster = tx.origin;

        // this msg isn't included in the current sequencer batch, but instead added to
        // the delayed messages queue that is yet to be included
        if (hostChainIsArbitrum) {
            // Include extra gas for the host chain's L1 gas charging
            uint256 l1Fees = ArbGasInfo(address(0x6c)).getCurrentTxL1GasFees();
            extraGas += l1Fees / block.basefee;
        }
        require(extraGas <= type(uint64).max, "EXTRA_GAS_NOT_UINT64");
        bytes memory spendingReportMsg = abi.encodePacked(
            block.timestamp,
            batchPoster,
            dataHash,
            seqMessageIndex,
            gasPrice,
            uint64(extraGas)
        );

        uint256 msgNum = bridge.submitBatchSpendingReport(
            batchPoster,
            keccak256(spendingReportMsg)
        );
        // this is the same event used by Inbox.sol after including a message to the delayed message accumulator
        emit InboxMessageDelivered(msgNum, spendingReportMsg);
    }

    function addSequencerL2BatchImpl(
        bytes32 dataHash,
        uint256 afterDelayedMessagesRead,
        uint256 calldataLengthPosted,
        uint256 prevMessageCount,
        uint256 newMessageCount
    )
        internal
        returns (uint256 seqMessageIndex, bytes32 beforeAcc, bytes32 delayedAcc, bytes32 acc)
    {
        if (afterDelayedMessagesRead < totalDelayedMessagesRead) revert DelayedBackwards();
        if (afterDelayedMessagesRead > bridge.delayedMessageCount()) revert DelayedTooFar();

        (seqMessageIndex, beforeAcc, delayedAcc, acc) = bridge.enqueueSequencerMessage(
            dataHash,
            afterDelayedMessagesRead,
            prevMessageCount,
            newMessageCount
        );

        totalDelayedMessagesRead = afterDelayedMessagesRead;

        if (calldataLengthPosted > 0 && !isUsingFeeToken) {
            // only report batch poster spendings if chain is using ETH as native currency
            submitBatchSpendingReport(dataHash, seqMessageIndex, block.basefee, 0);
        }
    }

    function inboxAccs(uint256 index) external view returns (bytes32) {
        return bridge.sequencerInboxAccs(index);
    }

    function batchCount() external view returns (uint256) {
        return bridge.sequencerMessageCount();
    }

    function _setMaxTimeVariation(ISequencerInbox.MaxTimeVariation memory maxTimeVariation_)
        internal
    {
        if (
            maxTimeVariation_.delayBlocks > type(uint64).max ||
            maxTimeVariation_.futureBlocks > type(uint64).max ||
            maxTimeVariation_.delaySeconds > type(uint64).max ||
            maxTimeVariation_.futureSeconds > type(uint64).max
        ) {
            revert BadMaxTimeVariation();
        }
        delayBlocks = uint64(maxTimeVariation_.delayBlocks);
        futureBlocks = uint64(maxTimeVariation_.futureBlocks);
        delaySeconds = uint64(maxTimeVariation_.delaySeconds);
        futureSeconds = uint64(maxTimeVariation_.futureSeconds);
    }

    /// @inheritdoc ISequencerInbox
    function setMaxTimeVariation(ISequencerInbox.MaxTimeVariation memory maxTimeVariation_)
        external
        onlyRollupOwner
    {
        _setMaxTimeVariation(maxTimeVariation_);
        emit OwnerFunctionCalled(0);
    }

    /// @inheritdoc ISequencerInbox
    function setIsBatchPoster(address addr, bool isBatchPoster_)
        external
        onlyRollupOwnerOrBatchPosterManager
    {
        isBatchPoster[addr] = isBatchPoster_;
        emit OwnerFunctionCalled(1);
    }

    /// @inheritdoc ISequencerInbox
    function setValidKeyset(bytes calldata keysetBytes) external onlyRollupOwner {
        uint256 ksWord = uint256(keccak256(bytes.concat(hex"fe", keccak256(keysetBytes))));
        bytes32 ksHash = bytes32(ksWord ^ (1 << 255));
        require(keysetBytes.length < 64 * 1024, "keyset is too large");

        if (dasKeySetInfo[ksHash].isValidKeyset) revert AlreadyValidDASKeyset(ksHash);
        uint256 creationBlock = block.number;
        if (hostChainIsArbitrum) {
            creationBlock = ArbSys(address(100)).arbBlockNumber();
        }
        dasKeySetInfo[ksHash] = DasKeySetInfo({
            isValidKeyset: true,
            creationBlock: uint64(creationBlock)
        });
        emit SetValidKeyset(ksHash, keysetBytes);
        emit OwnerFunctionCalled(2);
    }

    /// @inheritdoc ISequencerInbox
    function invalidateKeysetHash(bytes32 ksHash) external onlyRollupOwner {
        if (!dasKeySetInfo[ksHash].isValidKeyset) revert NoSuchKeyset(ksHash);
        // we don't delete the block creation value since its used to fetch the SetValidKeyset
        // event efficiently. The event provides the hash preimage of the key.
        // this is still needed when syncing the chain after a keyset is invalidated.
        dasKeySetInfo[ksHash].isValidKeyset = false;
        emit InvalidateKeyset(ksHash);
        emit OwnerFunctionCalled(3);
    }

    /// @inheritdoc ISequencerInbox
    function setIsSequencer(address addr, bool isSequencer_)
        external
        onlyRollupOwnerOrBatchPosterManager
    {
        isSequencer[addr] = isSequencer_;
        emit OwnerFunctionCalled(4); // Owner in this context can also be batch poster manager
    }

    /// @inheritdoc ISequencerInbox
    function setBatchPosterManager(address newBatchPosterManager) external onlyRollupOwner {
        batchPosterManager = newBatchPosterManager;
        emit OwnerFunctionCalled(5);
    }

    function isValidKeysetHash(bytes32 ksHash) external view returns (bool) {
        return dasKeySetInfo[ksHash].isValidKeyset;
    }

    /// @inheritdoc ISequencerInbox
    function getKeysetCreationBlock(bytes32 ksHash) external view returns (uint256) {
        DasKeySetInfo memory ksInfo = dasKeySetInfo[ksHash];
        if (ksInfo.creationBlock == 0) revert NoSuchKeyset(ksHash);
        return uint256(ksInfo.creationBlock);
    }
}<|MERGE_RESOLUTION|>--- conflicted
+++ resolved
@@ -206,16 +206,9 @@
 
         bridge = bridge_;
         rollup = bridge_.rollup();
-<<<<<<< HEAD
-        delayBlocks = maxTimeVariation_.delayBlocks;
-        futureBlocks = maxTimeVariation_.futureBlocks;
-        delaySeconds = maxTimeVariation_.delaySeconds;
-        futureSeconds = maxTimeVariation_.futureSeconds;
+
+        _setMaxTimeVariation(maxTimeVariation_);
         availBridge = availBridge_;
-=======
-
-        _setMaxTimeVariation(maxTimeVariation_);
->>>>>>> 399790bb
     }
 
     /// @notice Allows the rollup owner to sync the rollup address
