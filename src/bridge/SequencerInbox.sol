// Copyright 2021-2022, Offchain Labs, Inc.
// For license information, see https://github.com/OffchainLabs/nitro-contracts/blob/main/LICENSE
// SPDX-License-Identifier: BUSL-1.1

pragma solidity ^0.8.0;

import {
    AlreadyInit,
    HadZeroInit,
    BadPostUpgradeInit,
    NotOrigin,
    DataTooLarge,
    NotRollup,
    DelayedBackwards,
    DelayedTooFar,
    ForceIncludeBlockTooSoon,
    ForceIncludeTimeTooSoon,
    IncorrectMessagePreimage,
    NotBatchPoster,
    BadSequencerNumber,
    DataNotAuthenticated,
    AlreadyValidDASKeyset,
    NoSuchKeyset,
    NotForked,
    RollupNotChanged,
    DataBlobsNotSupported,
    InitParamZero,
    MissingDataHashes,
    InvalidBlobMetadata,
    NotOwner,
    RollupNotChanged,
    EmptyBatchData,
    InvalidHeaderFlag,
    NativeTokenMismatch
} from "../libraries/Error.sol";
import "./IBridge.sol";
import "./IInboxBase.sol";
import "./ISequencerInbox.sol";
import "../rollup/IRollupLogic.sol";
import "./Messages.sol";
import "../precompiles/ArbGasInfo.sol";
import "../precompiles/ArbSys.sol";
import "../libraries/IReader4844.sol";

import {L1MessageType_batchPostingReport} from "../libraries/MessageTypes.sol";
import "../libraries/DelegateCallAware.sol";
import {IGasRefunder} from "../libraries/IGasRefunder.sol";
import {GasRefundEnabled} from "../libraries/GasRefundEnabled.sol";
import "../libraries/ArbitrumChecker.sol";
import {IERC20Bridge} from "./IERC20Bridge.sol";

/**
 * @title Accepts batches from the sequencer and adds them to the rollup inbox.
 * @notice Contains the inbox accumulator which is the ordering of all data and transactions to be processed by the rollup.
 * As part of submitting a batch the sequencer is also expected to include items enqueued
 * in the delayed inbox (Bridge.sol). If items in the delayed inbox are not included by a
 * sequencer within a time limit they can be force included into the rollup inbox by anyone.
 */
contract SequencerInbox is DelegateCallAware, GasRefundEnabled, ISequencerInbox {
    uint256 public totalDelayedMessagesRead;

    IBridge public bridge;

    /// @inheritdoc ISequencerInbox
    uint256 public constant HEADER_LENGTH = 40;

    /// @inheritdoc ISequencerInbox
    bytes1 public constant DATA_AUTHENTICATED_FLAG = 0x40;

    /// @inheritdoc ISequencerInbox
    bytes1 public constant DATA_BLOB_HEADER_FLAG = DATA_AUTHENTICATED_FLAG | 0x10;

    /// @inheritdoc ISequencerInbox
    bytes1 public constant DAS_MESSAGE_HEADER_FLAG = 0x80;

    /// @inheritdoc ISequencerInbox
    bytes1 public constant TREE_DAS_MESSAGE_HEADER_FLAG = 0x08;

    /// @inheritdoc ISequencerInbox
    bytes1 public constant BROTLI_MESSAGE_HEADER_FLAG = 0x00;

    /// @inheritdoc ISequencerInbox
    bytes1 public constant ZERO_HEAVY_MESSAGE_HEADER_FLAG = 0x20;

    // GAS_PER_BLOB from EIP-4844
    uint256 internal constant GAS_PER_BLOB = 1 << 17;

    IOwnable public rollup;
    mapping(address => bool) public isBatchPoster;

    // we previously stored the max time variation in a (uint,uint,uint,uint) struct here
    uint256[4] private __LEGACY_MAX_TIME_VARIATION;

    mapping(bytes32 => DasKeySetInfo) public dasKeySetInfo;

    modifier onlyRollupOwner() {
        if (msg.sender != rollup.owner()) revert NotOwner(msg.sender, rollup.owner());
        _;
    }

    mapping(address => bool) public isSequencer;
    IReader4844 public immutable reader4844;

    // see ISequencerInbox.MaxTimeVariation
    uint64 internal delayBlocks;
    uint64 internal futureBlocks;
    uint64 internal delaySeconds;
    uint64 internal futureSeconds;

    // On L1 this should be set to 117964: 90% of Geth's 128KB tx size limit, leaving ~13KB for proving
    uint256 public immutable maxDataSize;
    uint256 internal immutable deployTimeChainId = block.chainid;
    // If the chain this SequencerInbox is deployed on is an Arbitrum chain.
    bool internal immutable hostChainIsArbitrum = ArbitrumChecker.runningOnArbitrum();
    // True if the chain this SequencerInbox is deployed on uses custom fee token
    bool public immutable isUsingFeeToken;

    constructor(
        uint256 _maxDataSize,
        IReader4844 reader4844_,
        bool _isUsingFeeToken
    ) {
        maxDataSize = _maxDataSize;
        if (hostChainIsArbitrum) {
            if (reader4844_ != IReader4844(address(0))) revert DataBlobsNotSupported();
        } else {
            if (reader4844_ == IReader4844(address(0))) revert InitParamZero("Reader4844");
        }
        reader4844 = reader4844_;
        isUsingFeeToken = _isUsingFeeToken;
    }

    function _chainIdChanged() internal view returns (bool) {
        return deployTimeChainId != block.chainid;
    }

    function postUpgradeInit() external onlyDelegated onlyProxyOwner {
        // Assuming we would not upgrade from a version that have MaxTimeVariation all set to zero
        // If that is the case, postUpgradeInit do not need to be called
        if (
            __LEGACY_MAX_TIME_VARIATION[0] == 0 &&
            __LEGACY_MAX_TIME_VARIATION[1] == 0 &&
            __LEGACY_MAX_TIME_VARIATION[2] == 0 &&
            __LEGACY_MAX_TIME_VARIATION[3] == 0
        ) {
            revert AlreadyInit();
        }

        if (
            __LEGACY_MAX_TIME_VARIATION[0] > type(uint64).max ||
            __LEGACY_MAX_TIME_VARIATION[1] > type(uint64).max ||
            __LEGACY_MAX_TIME_VARIATION[2] > type(uint64).max ||
            __LEGACY_MAX_TIME_VARIATION[3] > type(uint64).max
        ) {
            revert BadPostUpgradeInit();
        }

        delayBlocks = uint64(__LEGACY_MAX_TIME_VARIATION[0]);
        futureBlocks = uint64(__LEGACY_MAX_TIME_VARIATION[1]);
        delaySeconds = uint64(__LEGACY_MAX_TIME_VARIATION[2]);
        futureSeconds = uint64(__LEGACY_MAX_TIME_VARIATION[3]);

        __LEGACY_MAX_TIME_VARIATION[0] = 0;
        __LEGACY_MAX_TIME_VARIATION[1] = 0;
        __LEGACY_MAX_TIME_VARIATION[2] = 0;
        __LEGACY_MAX_TIME_VARIATION[3] = 0;
    }

    function initialize(
        IBridge bridge_,
        ISequencerInbox.MaxTimeVariation calldata maxTimeVariation_
    ) external onlyDelegated {
        if (bridge != IBridge(address(0))) revert AlreadyInit();
        if (bridge_ == IBridge(address(0))) revert HadZeroInit();

        // Make sure logic contract was created by proper value for 'isUsingFeeToken'.
        // Bridge in ETH based chains doesn't implement nativeToken(). In future it might implement it and return address(0)
        bool actualIsUsingFeeToken = false;
        try IERC20Bridge(address(bridge_)).nativeToken() returns (address feeToken) {
            if (feeToken != address(0)) {
                actualIsUsingFeeToken = true;
            }
        } catch {}
        if (isUsingFeeToken != actualIsUsingFeeToken) {
            revert NativeTokenMismatch();
        }

        bridge = bridge_;
        rollup = bridge_.rollup();
        delayBlocks = maxTimeVariation_.delayBlocks;
        futureBlocks = maxTimeVariation_.futureBlocks;
        delaySeconds = maxTimeVariation_.delaySeconds;
        futureSeconds = maxTimeVariation_.futureSeconds;
    }

    /// @notice Allows the rollup owner to sync the rollup address
    function updateRollupAddress() external {
        if (msg.sender != IOwnable(rollup).owner())
            revert NotOwner(msg.sender, IOwnable(rollup).owner());
        IOwnable newRollup = bridge.rollup();
        if (rollup == newRollup) revert RollupNotChanged();
        rollup = newRollup;
    }

    function getTimeBounds() internal view virtual returns (IBridge.TimeBounds memory) {
        IBridge.TimeBounds memory bounds;
        (
            uint64 delayBlocks_,
            uint64 futureBlocks_,
            uint64 delaySeconds_,
            uint64 futureSeconds_
        ) = maxTimeVariationInternal();
        if (block.timestamp > delaySeconds_) {
            bounds.minTimestamp = uint64(block.timestamp) - delaySeconds_;
        }
        bounds.maxTimestamp = uint64(block.timestamp) + futureSeconds_;
        if (block.number > delayBlocks_) {
            bounds.minBlockNumber = uint64(block.number) - delayBlocks_;
        }
        bounds.maxBlockNumber = uint64(block.number) + futureBlocks_;
        return bounds;
    }

    /// @inheritdoc ISequencerInbox
    function removeDelayAfterFork() external {
        if (!_chainIdChanged()) revert NotForked();
        delayBlocks = 1;
        futureBlocks = 1;
        delaySeconds = 1;
        futureSeconds = 1;
    }

    function maxTimeVariation()
        external
        view
        returns (
            uint256,
            uint256,
            uint256,
            uint256
        )
    {
        (
            uint64 delayBlocks_,
            uint64 futureBlocks_,
            uint64 delaySeconds_,
            uint64 futureSeconds_
        ) = maxTimeVariationInternal();

        return (
            uint256(delayBlocks_),
            uint256(futureBlocks_),
            uint256(delaySeconds_),
            uint256(futureSeconds_)
        );
    }

    function maxTimeVariationInternal()
        internal
        view
        returns (
            uint64,
            uint64,
            uint64,
            uint64
        )
    {
        if (_chainIdChanged()) {
            return (1, 1, 1, 1);
        } else {
            return (delayBlocks, futureBlocks, delaySeconds, futureSeconds);
        }
    }

    /// @inheritdoc ISequencerInbox
    function forceInclusion(
        uint256 _totalDelayedMessagesRead,
        uint8 kind,
        uint64[2] calldata l1BlockAndTime,
        uint256 baseFeeL1,
        address sender,
        bytes32 messageDataHash
    ) external {
        if (_totalDelayedMessagesRead <= totalDelayedMessagesRead) revert DelayedBackwards();
        bytes32 messageHash = Messages.messageHash(
            kind,
            sender,
            l1BlockAndTime[0],
            l1BlockAndTime[1],
            _totalDelayedMessagesRead - 1,
            baseFeeL1,
            messageDataHash
        );
        // Can only force-include after the Sequencer-only window has expired.
        if (l1BlockAndTime[0] + delayBlocks >= block.number) revert ForceIncludeBlockTooSoon();
        if (l1BlockAndTime[1] + delaySeconds >= block.timestamp) revert ForceIncludeTimeTooSoon();

        // Verify that message hash represents the last message sequence of delayed message to be included
        bytes32 prevDelayedAcc = 0;
        if (_totalDelayedMessagesRead > 1) {
            prevDelayedAcc = bridge.delayedInboxAccs(_totalDelayedMessagesRead - 2);
        }
        if (
            bridge.delayedInboxAccs(_totalDelayedMessagesRead - 1) !=
            Messages.accumulateInboxMessage(prevDelayedAcc, messageHash)
        ) revert IncorrectMessagePreimage();

        (bytes32 dataHash, IBridge.TimeBounds memory timeBounds) = formEmptyDataHash(
            _totalDelayedMessagesRead
        );
        uint256 __totalDelayedMessagesRead = _totalDelayedMessagesRead;
        uint256 prevSeqMsgCount = bridge.sequencerReportedSubMessageCount();
        uint256 newSeqMsgCount = prevSeqMsgCount +
            _totalDelayedMessagesRead -
            totalDelayedMessagesRead;
        (
            uint256 seqMessageIndex,
            bytes32 beforeAcc,
            bytes32 delayedAcc,
            bytes32 afterAcc
        ) = addSequencerL2BatchImpl(
                dataHash,
                __totalDelayedMessagesRead,
                0,
                prevSeqMsgCount,
                newSeqMsgCount
            );
        emit SequencerBatchDelivered(
            seqMessageIndex,
            beforeAcc,
            afterAcc,
            delayedAcc,
            totalDelayedMessagesRead,
            timeBounds,
            IBridge.BatchDataLocation.NoData
        );
    }

    /// @dev Deprecated in favor of the variant specifying message counts for consistency
    function addSequencerL2BatchFromOrigin(
        uint256 sequenceNumber,
        bytes calldata data,
        uint256 afterDelayedMessagesRead,
        IGasRefunder gasRefunder
    ) external refundsGas(gasRefunder, IReader4844(address(0))) {
        // solhint-disable-next-line avoid-tx-origin
        if (msg.sender != tx.origin) revert NotOrigin();
        if (!isBatchPoster[msg.sender]) revert NotBatchPoster();

        (bytes32 dataHash, IBridge.TimeBounds memory timeBounds) = formCallDataHash(
            data,
            afterDelayedMessagesRead
        );
        // Reformat the stack to prevent "Stack too deep"
        uint256 sequenceNumber_ = sequenceNumber;
        IBridge.TimeBounds memory timeBounds_ = timeBounds;
        bytes32 dataHash_ = dataHash;
        uint256 dataLength = data.length;
        uint256 afterDelayedMessagesRead_ = afterDelayedMessagesRead;
        (
            uint256 seqMessageIndex,
            bytes32 beforeAcc,
            bytes32 delayedAcc,
            bytes32 afterAcc
        ) = addSequencerL2BatchImpl(dataHash_, afterDelayedMessagesRead_, dataLength, 0, 0);

        // ~uint256(0) is type(uint256).max, but ever so slightly cheaper
        if (seqMessageIndex != sequenceNumber_ && sequenceNumber_ != ~uint256(0)) {
            revert BadSequencerNumber(seqMessageIndex, sequenceNumber_);
        }

        emit SequencerBatchDelivered(
            sequenceNumber_,
            beforeAcc,
            afterAcc,
            delayedAcc,
            totalDelayedMessagesRead,
            timeBounds_,
            IBridge.BatchDataLocation.TxInput
        );
    }

    function addSequencerL2BatchFromOrigin(
        uint256 sequenceNumber,
        bytes calldata data,
        uint256 afterDelayedMessagesRead,
        IGasRefunder gasRefunder,
        uint256 prevMessageCount,
        uint256 newMessageCount
    ) external refundsGas(gasRefunder, IReader4844(address(0))) {
        // solhint-disable-next-line avoid-tx-origin
        if (msg.sender != tx.origin) revert NotOrigin();
        if (!isBatchPoster[msg.sender]) revert NotBatchPoster();
        (bytes32 dataHash, IBridge.TimeBounds memory timeBounds) = formCallDataHash(
            data,
            afterDelayedMessagesRead
        );
        // Reformat the stack to prevent "Stack too deep"
        uint256 sequenceNumber_ = sequenceNumber;
        IBridge.TimeBounds memory timeBounds_ = timeBounds;
        bytes32 dataHash_ = dataHash;
        uint256 dataLength = data.length;
        uint256 afterDelayedMessagesRead_ = afterDelayedMessagesRead;
        uint256 prevMessageCount_ = prevMessageCount;
        uint256 newMessageCount_ = newMessageCount;
        (
            uint256 seqMessageIndex,
            bytes32 beforeAcc,
            bytes32 delayedAcc,
            bytes32 afterAcc
        ) = addSequencerL2BatchImpl(
                dataHash_,
                afterDelayedMessagesRead_,
                dataLength,
                prevMessageCount_,
                newMessageCount_
            );

        // ~uint256(0) is type(uint256).max, but ever so slightly cheaper
        if (seqMessageIndex != sequenceNumber_ && sequenceNumber_ != ~uint256(0)) {
            revert BadSequencerNumber(seqMessageIndex, sequenceNumber_);
        }

        emit SequencerBatchDelivered(
            seqMessageIndex,
            beforeAcc,
            afterAcc,
            delayedAcc,
            totalDelayedMessagesRead,
            timeBounds_,
            IBridge.BatchDataLocation.TxInput
        );
    }

    function addSequencerL2BatchFromBlobs(
        uint256 sequenceNumber,
        uint256 afterDelayedMessagesRead,
        IGasRefunder gasRefunder,
        uint256 prevMessageCount,
        uint256 newMessageCount
    ) external refundsGas(gasRefunder, reader4844) {
        if (!isBatchPoster[msg.sender]) revert NotBatchPoster();
        (
            bytes32 dataHash,
            IBridge.TimeBounds memory timeBounds,
            uint256 blobCost
        ) = formBlobDataHash(afterDelayedMessagesRead);

        // we use addSequencerL2BatchImpl for submitting the message
        // normally this would also submit a batch spending report but that is skipped if we pass
        // an empty call data size, then we submit a separate batch spending report later
        (
            uint256 seqMessageIndex,
            bytes32 beforeAcc,
            bytes32 delayedAcc,
            bytes32 afterAcc
        ) = addSequencerL2BatchImpl(
                dataHash,
                afterDelayedMessagesRead,
                0,
                prevMessageCount,
                newMessageCount
            );

        uint256 _sequenceNumber = sequenceNumber; // stack workaround

        // ~uint256(0) is type(uint256).max, but ever so slightly cheaper
        if (seqMessageIndex != _sequenceNumber && _sequenceNumber != ~uint256(0)) {
            revert BadSequencerNumber(seqMessageIndex, _sequenceNumber);
        }

        emit SequencerBatchDelivered(
            _sequenceNumber,
            beforeAcc,
            afterAcc,
            delayedAcc,
            totalDelayedMessagesRead,
            timeBounds,
            IBridge.BatchDataLocation.Blob
        );

        // blobs are currently not supported on host arbitrum chains, when support is added it may
        // consume gas in a different way to L1, so explicitly block host arb chains so that if support for blobs
        // on arb is added it will need to explicitly turned on in the sequencer inbox
        if (hostChainIsArbitrum) revert DataBlobsNotSupported();

<<<<<<< HEAD
        // only report batch poster spendings if chain is using ETH as native currency
        if (!isUsingFeeToken) {
            // submit a batch spending report to refund the entity that produced the blob batch data
            submitBatchSpendingReport(
                dataHash,
                seqMessageIndex,
                block.basefee,
                blobCost / block.basefee
            );
        }
=======
        // submit a batch spending report to refund the entity that produced the blob batch data
        uint256 blobGas = 0;
        if (block.basefee > 0) {
            blobGas = blobCost / block.basefee;
        }
        submitBatchSpendingReport(dataHash, seqMessageIndex, block.basefee, blobGas);
>>>>>>> e3a656ed
    }

    function addSequencerL2Batch(
        uint256 sequenceNumber,
        bytes calldata data,
        uint256 afterDelayedMessagesRead,
        IGasRefunder gasRefunder,
        uint256 prevMessageCount,
        uint256 newMessageCount
    ) external override refundsGas(gasRefunder, IReader4844(address(0))) {
        if (!isBatchPoster[msg.sender] && msg.sender != address(rollup)) revert NotBatchPoster();
        (bytes32 dataHash, IBridge.TimeBounds memory timeBounds) = formCallDataHash(
            data,
            afterDelayedMessagesRead
        );
        uint256 seqMessageIndex;
        {
            // Reformat the stack to prevent "Stack too deep"
            uint256 sequenceNumber_ = sequenceNumber;
            IBridge.TimeBounds memory timeBounds_ = timeBounds;
            bytes32 dataHash_ = dataHash;
            uint256 afterDelayedMessagesRead_ = afterDelayedMessagesRead;
            uint256 prevMessageCount_ = prevMessageCount;
            uint256 newMessageCount_ = newMessageCount;
            // we set the calldata length posted to 0 here since the caller isn't the origin
            // of the tx, so they might have not paid tx input cost for the calldata
            bytes32 beforeAcc;
            bytes32 delayedAcc;
            bytes32 afterAcc;
            (seqMessageIndex, beforeAcc, delayedAcc, afterAcc) = addSequencerL2BatchImpl(
                dataHash_,
                afterDelayedMessagesRead_,
                0,
                prevMessageCount_,
                newMessageCount_
            );

            // ~uint256(0) is type(uint256).max, but ever so slightly cheaper
            if (seqMessageIndex != sequenceNumber_ && sequenceNumber_ != ~uint256(0)) {
                revert BadSequencerNumber(seqMessageIndex, sequenceNumber_);
            }

            emit SequencerBatchDelivered(
                seqMessageIndex,
                beforeAcc,
                afterAcc,
                delayedAcc,
                totalDelayedMessagesRead,
                timeBounds_,
                IBridge.BatchDataLocation.SeparateBatchEvent
            );
        }
        emit SequencerBatchData(seqMessageIndex, data);
    }

    function packHeader(uint256 afterDelayedMessagesRead)
        internal
        view
        returns (bytes memory, IBridge.TimeBounds memory)
    {
        IBridge.TimeBounds memory timeBounds = getTimeBounds();
        bytes memory header = abi.encodePacked(
            timeBounds.minTimestamp,
            timeBounds.maxTimestamp,
            timeBounds.minBlockNumber,
            timeBounds.maxBlockNumber,
            uint64(afterDelayedMessagesRead)
        );
        // This must always be true from the packed encoding
        assert(header.length == HEADER_LENGTH);
        return (header, timeBounds);
    }

    /// @dev    Form a hash for a sequencer message with no batch data
    /// @param  afterDelayedMessagesRead The delayed messages count read up to
    /// @return The data hash
    /// @return The timebounds within which the message should be processed
    function formEmptyDataHash(uint256 afterDelayedMessagesRead)
        internal
        view
        returns (bytes32, IBridge.TimeBounds memory)
    {
        (bytes memory header, IBridge.TimeBounds memory timeBounds) = packHeader(
            afterDelayedMessagesRead
        );
        return (keccak256(header), timeBounds);
    }

    /// @dev    Since the data is supplied from calldata, the batch poster can choose the data type
    ///         We need to ensure that this data cannot cause a collision with data supplied via another method (eg blobs)
    ///         therefore we restrict which flags can be provided as a header in this field
    ///         This also safe guards unused flags for future use, as we know they would have been disallowed up until this point
    /// @param  headerByte The first byte in the calldata
    function isValidCallDataFlag(bytes1 headerByte) internal pure returns (bool) {
        return
            headerByte == BROTLI_MESSAGE_HEADER_FLAG ||
            headerByte == DAS_MESSAGE_HEADER_FLAG ||
            (headerByte == (DAS_MESSAGE_HEADER_FLAG | TREE_DAS_MESSAGE_HEADER_FLAG)) ||
            headerByte == ZERO_HEAVY_MESSAGE_HEADER_FLAG;
    }

    /// @dev    Form a hash of the data taken from the calldata
    /// @param  data The calldata to be hashed
    /// @param  afterDelayedMessagesRead The delayed messages count read up to
    /// @return The data hash
    /// @return The timebounds within which the message should be processed
    function formCallDataHash(bytes calldata data, uint256 afterDelayedMessagesRead)
        internal
        view
        returns (bytes32, IBridge.TimeBounds memory)
    {
        uint256 fullDataLen = HEADER_LENGTH + data.length;
        if (fullDataLen > maxDataSize) revert DataTooLarge(fullDataLen, maxDataSize);

        (bytes memory header, IBridge.TimeBounds memory timeBounds) = packHeader(
            afterDelayedMessagesRead
        );

        // the batch poster is allowed to submit an empty batch, they can use this to progress the
        // delayed inbox without providing extra batch data
        if (data.length > 0) {
            // The first data byte cannot be the same as any that have been set via other methods (eg 4844 blob header) as this
            // would allow the supplier of the data to spoof an incorrect 4844 data batch
            if (!isValidCallDataFlag(data[0])) revert InvalidHeaderFlag(data[0]);

            // the first byte is used to identify the type of batch data
            // das batches expect to have the type byte set, followed by the keyset (so they should have at least 33 bytes)
            // if invalid data is supplied here the state transition function will process it as an empty block
            // however we can provide a nice additional check here for the batch poster
            if (data[0] & DAS_MESSAGE_HEADER_FLAG != 0 && data.length >= 33) {
                // we skip the first byte, then read the next 32 bytes for the keyset
                bytes32 dasKeysetHash = bytes32(data[1:33]);
                if (!dasKeySetInfo[dasKeysetHash].isValidKeyset) revert NoSuchKeyset(dasKeysetHash);
            }
        }
        return (keccak256(bytes.concat(header, data)), timeBounds);
    }

    /// @dev   Form a hash of the data being provided in 4844 data blobs
    /// @param afterDelayedMessagesRead The delayed messages count read up to
    /// @return The data hash
    /// @return The timebounds within which the message should be processed
    function formBlobDataHash(uint256 afterDelayedMessagesRead)
        internal
        view
        returns (
            bytes32,
            IBridge.TimeBounds memory,
            uint256
        )
    {
        bytes32[] memory dataHashes = reader4844.getDataHashes();
        if (dataHashes.length == 0) revert MissingDataHashes();

        (bytes memory header, IBridge.TimeBounds memory timeBounds) = packHeader(
            afterDelayedMessagesRead
        );

        uint256 blobCost = reader4844.getBlobBaseFee() * GAS_PER_BLOB * dataHashes.length;
        // solhint-disable-next-line avoid-tx-origin
        if (tx.origin != msg.sender) {
            // Make sure that if we're refunding this blob, it's only for this batch submission.
            blobCost = 0;
        }
        return (
            keccak256(bytes.concat(header, DATA_BLOB_HEADER_FLAG, abi.encodePacked(dataHashes))),
            timeBounds,
            blobCost
        );
    }

    /// @dev   Submit a batch spending report message so that the batch poster can be reimbursed on the rollup
    /// @param dataHash The hash of the message the spending report is being submitted for
    /// @param seqMessageIndex The index of the message to submit the spending report for
    /// @param gasPrice The gas price that was paid for the data (standard gas or data gas)
    function submitBatchSpendingReport(
        bytes32 dataHash,
        uint256 seqMessageIndex,
        uint256 gasPrice,
        uint256 extraGas
    ) internal {
        address batchPoster = msg.sender;

        // this msg isn't included in the current sequencer batch, but instead added to
        // the delayed messages queue that is yet to be included
        if (hostChainIsArbitrum) {
            // Include extra gas for the host chain's L1 gas charging
            uint256 l1Fees = ArbGasInfo(address(0x6c)).getCurrentTxL1GasFees();
            extraGas += l1Fees / block.basefee;
        }
        require(extraGas <= type(uint64).max, "EXTRA_GAS_NOT_UINT64");
        bytes memory spendingReportMsg = abi.encodePacked(
            block.timestamp,
            batchPoster,
            dataHash,
            seqMessageIndex,
            gasPrice,
            uint64(extraGas)
        );

        uint256 msgNum = bridge.submitBatchSpendingReport(
            batchPoster,
            keccak256(spendingReportMsg)
        );
        // this is the same event used by Inbox.sol after including a message to the delayed message accumulator
        emit InboxMessageDelivered(msgNum, spendingReportMsg);
    }

    function addSequencerL2BatchImpl(
        bytes32 dataHash,
        uint256 afterDelayedMessagesRead,
        uint256 calldataLengthPosted,
        uint256 prevMessageCount,
        uint256 newMessageCount
    )
        internal
        returns (
            uint256 seqMessageIndex,
            bytes32 beforeAcc,
            bytes32 delayedAcc,
            bytes32 acc
        )
    {
        if (afterDelayedMessagesRead < totalDelayedMessagesRead) revert DelayedBackwards();
        if (afterDelayedMessagesRead > bridge.delayedMessageCount()) revert DelayedTooFar();

        (seqMessageIndex, beforeAcc, delayedAcc, acc) = bridge.enqueueSequencerMessage(
            dataHash,
            afterDelayedMessagesRead,
            prevMessageCount,
            newMessageCount
        );

        totalDelayedMessagesRead = afterDelayedMessagesRead;

        if (calldataLengthPosted > 0 && !isUsingFeeToken) {
            // only report batch poster spendings if chain is using ETH as native currency
            submitBatchSpendingReport(dataHash, seqMessageIndex, block.basefee, 0);
        }
    }

    function inboxAccs(uint256 index) external view returns (bytes32) {
        return bridge.sequencerInboxAccs(index);
    }

    function batchCount() external view returns (uint256) {
        return bridge.sequencerMessageCount();
    }

    /// @inheritdoc ISequencerInbox
    function setMaxTimeVariation(ISequencerInbox.MaxTimeVariation memory maxTimeVariation_)
        external
        onlyRollupOwner
    {
        delayBlocks = maxTimeVariation_.delayBlocks;
        futureBlocks = maxTimeVariation_.futureBlocks;
        delaySeconds = maxTimeVariation_.delaySeconds;
        futureSeconds = maxTimeVariation_.futureSeconds;
        emit OwnerFunctionCalled(0);
    }

    /// @inheritdoc ISequencerInbox
    function setIsBatchPoster(address addr, bool isBatchPoster_) external onlyRollupOwner {
        isBatchPoster[addr] = isBatchPoster_;
        emit OwnerFunctionCalled(1);
    }

    /// @inheritdoc ISequencerInbox
    function setValidKeyset(bytes calldata keysetBytes) external onlyRollupOwner {
        uint256 ksWord = uint256(keccak256(bytes.concat(hex"fe", keccak256(keysetBytes))));
        bytes32 ksHash = bytes32(ksWord ^ (1 << 255));
        require(keysetBytes.length < 64 * 1024, "keyset is too large");

        if (dasKeySetInfo[ksHash].isValidKeyset) revert AlreadyValidDASKeyset(ksHash);
        uint256 creationBlock = block.number;
        if (hostChainIsArbitrum) {
            creationBlock = ArbSys(address(100)).arbBlockNumber();
        }
        dasKeySetInfo[ksHash] = DasKeySetInfo({
            isValidKeyset: true,
            creationBlock: uint64(creationBlock)
        });
        emit SetValidKeyset(ksHash, keysetBytes);
        emit OwnerFunctionCalled(2);
    }

    /// @inheritdoc ISequencerInbox
    function invalidateKeysetHash(bytes32 ksHash) external onlyRollupOwner {
        if (!dasKeySetInfo[ksHash].isValidKeyset) revert NoSuchKeyset(ksHash);
        // we don't delete the block creation value since its used to fetch the SetValidKeyset
        // event efficiently. The event provides the hash preimage of the key.
        // this is still needed when syncing the chain after a keyset is invalidated.
        dasKeySetInfo[ksHash].isValidKeyset = false;
        emit InvalidateKeyset(ksHash);
        emit OwnerFunctionCalled(3);
    }

    /// @inheritdoc ISequencerInbox
    function setIsSequencer(address addr, bool isSequencer_) external onlyRollupOwner {
        isSequencer[addr] = isSequencer_;
        emit OwnerFunctionCalled(4);
    }

    function isValidKeysetHash(bytes32 ksHash) external view returns (bool) {
        return dasKeySetInfo[ksHash].isValidKeyset;
    }

    /// @inheritdoc ISequencerInbox
    function getKeysetCreationBlock(bytes32 ksHash) external view returns (uint256) {
        DasKeySetInfo memory ksInfo = dasKeySetInfo[ksHash];
        if (ksInfo.creationBlock == 0) revert NoSuchKeyset(ksHash);
        return uint256(ksInfo.creationBlock);
    }
}<|MERGE_RESOLUTION|>--- conflicted
+++ resolved
@@ -484,25 +484,12 @@
         // on arb is added it will need to explicitly turned on in the sequencer inbox
         if (hostChainIsArbitrum) revert DataBlobsNotSupported();
 
-<<<<<<< HEAD
-        // only report batch poster spendings if chain is using ETH as native currency
-        if (!isUsingFeeToken) {
-            // submit a batch spending report to refund the entity that produced the blob batch data
-            submitBatchSpendingReport(
-                dataHash,
-                seqMessageIndex,
-                block.basefee,
-                blobCost / block.basefee
-            );
-        }
-=======
         // submit a batch spending report to refund the entity that produced the blob batch data
         uint256 blobGas = 0;
         if (block.basefee > 0) {
             blobGas = blobCost / block.basefee;
         }
         submitBatchSpendingReport(dataHash, seqMessageIndex, block.basefee, blobGas);
->>>>>>> e3a656ed
     }
 
     function addSequencerL2Batch(
