// Copyright 2021-2022, Offchain Labs, Inc.
// For license information, see https://github.com/nitro/blob/master/LICENSE
// SPDX-License-Identifier: BUSL-1.1

pragma solidity ^0.8.4;

import {
    NotOrigin,
    DataTooLarge,
    InsufficientValue,
    InsufficientSubmissionCost,
    RetryableData,
    L1Forked,
    NotForked,
    GasLimitTooLarge
} from "../libraries/Error.sol";
import "./AbsInbox.sol";
import "./IEthInbox.sol";
import "./IBridge.sol";
import "./IEthBridge.sol";
import "../libraries/AddressAliasHelper.sol";
import {
    L2_MSG,
    L1MessageType_L2FundedByL1,
    L1MessageType_submitRetryableTx,
    L1MessageType_ethDeposit,
    L2MessageType_unsignedEOATx,
    L2MessageType_unsignedContractTx
} from "../libraries/MessageTypes.sol";
import {MAX_DATA_SIZE, UNISWAP_L1_TIMELOCK, UNISWAP_L2_FACTORY} from "../libraries/Constants.sol";
import "../precompiles/ArbSys.sol";

import "@openzeppelin/contracts-upgradeable/utils/AddressUpgradeable.sol";

/**
 * @title Inbox for user and contract originated messages
 * @notice Messages created via this inbox are enqueued in the delayed accumulator
 * to await inclusion in the SequencerInbox
 */
contract Inbox is AbsInbox, IEthInbox {
    /// @inheritdoc IInbox
    function initialize(IBridge _bridge, ISequencerInbox _sequencerInbox)
        external
        initializer
        onlyDelegated
    {
        __AbsInbox_init(_bridge, _sequencerInbox);
    }

    /// @inheritdoc IEthInbox
    function postUpgradeInit(IBridge) external onlyDelegated onlyProxyOwner {}

    /// @inheritdoc IEthInbox
    function sendL1FundedUnsignedTransaction(
        uint256 gasLimit,
        uint256 maxFeePerGas,
        uint256 nonce,
        address to,
        bytes calldata data
    ) external payable whenNotPaused onlyAllowed returns (uint256) {
        // arbos will discard unsigned tx with gas limit too large
        if (gasLimit > type(uint64).max) {
            revert GasLimitTooLarge();
        }
        return
            _deliverMessage(
                L1MessageType_L2FundedByL1,
                msg.sender,
                abi.encodePacked(
                    L2MessageType_unsignedEOATx,
                    gasLimit,
                    maxFeePerGas,
                    nonce,
                    uint256(uint160(to)),
                    msg.value,
                    data
                ),
                msg.value
            );
    }

    /// @inheritdoc IEthInbox
    function sendL1FundedContractTransaction(
        uint256 gasLimit,
        uint256 maxFeePerGas,
        address to,
        bytes calldata data
    ) external payable whenNotPaused onlyAllowed returns (uint256) {
        // arbos will discard unsigned tx with gas limit too large
        if (gasLimit > type(uint64).max) {
            revert GasLimitTooLarge();
        }
        return
            _deliverMessage(
                L1MessageType_L2FundedByL1,
                msg.sender,
                abi.encodePacked(
                    L2MessageType_unsignedContractTx,
                    gasLimit,
                    maxFeePerGas,
                    uint256(uint160(to)),
                    msg.value,
                    data
                ),
                msg.value
            );
    }

    /// @inheritdoc IEthInbox
    function sendL1FundedUnsignedTransactionToFork(
        uint256 gasLimit,
        uint256 maxFeePerGas,
        uint256 nonce,
        address to,
        bytes calldata data
    ) external payable whenNotPaused onlyAllowed returns (uint256) {
        if (!_chainIdChanged()) revert NotForked();
        // solhint-disable-next-line avoid-tx-origin
        if (msg.sender != tx.origin) revert NotOrigin();
        // arbos will discard unsigned tx with gas limit too large
        if (gasLimit > type(uint64).max) {
            revert GasLimitTooLarge();
        }
        return
            _deliverMessage(
                L1MessageType_L2FundedByL1,
                // undoing sender alias here to cancel out the aliasing
                AddressAliasHelper.undoL1ToL2Alias(msg.sender),
                abi.encodePacked(
                    L2MessageType_unsignedEOATx,
                    gasLimit,
                    maxFeePerGas,
                    nonce,
                    uint256(uint160(to)),
                    msg.value,
                    data
                ),
                msg.value
            );
    }

    /// @inheritdoc IEthInbox
    function sendUnsignedTransactionToFork(
        uint256 gasLimit,
        uint256 maxFeePerGas,
        uint256 nonce,
        address to,
        uint256 value,
        bytes calldata data
    ) external whenNotPaused onlyAllowed returns (uint256) {
        if (!_chainIdChanged()) revert NotForked();
        // solhint-disable-next-line avoid-tx-origin
        if (msg.sender != tx.origin) revert NotOrigin();
        // arbos will discard unsigned tx with gas limit too large
        if (gasLimit > type(uint64).max) {
            revert GasLimitTooLarge();
        }
        return
            _deliverMessage(
                L2_MSG,
                // undoing sender alias here to cancel out the aliasing
                AddressAliasHelper.undoL1ToL2Alias(msg.sender),
                abi.encodePacked(
                    L2MessageType_unsignedEOATx,
                    gasLimit,
                    maxFeePerGas,
                    nonce,
                    uint256(uint160(to)),
                    value,
                    data
                ),
                0
            );
    }

    /// @inheritdoc IEthInbox
    function sendWithdrawEthToFork(
        uint256 gasLimit,
        uint256 maxFeePerGas,
        uint256 nonce,
        uint256 value,
        address withdrawTo
    ) external whenNotPaused onlyAllowed returns (uint256) {
        if (!_chainIdChanged()) revert NotForked();
        // solhint-disable-next-line avoid-tx-origin
        if (msg.sender != tx.origin) revert NotOrigin();
        // arbos will discard unsigned tx with gas limit too large
        if (gasLimit > type(uint64).max) {
            revert GasLimitTooLarge();
        }
        return
            _deliverMessage(
                L2_MSG,
                // undoing sender alias here to cancel out the aliasing
                AddressAliasHelper.undoL1ToL2Alias(msg.sender),
                abi.encodePacked(
                    L2MessageType_unsignedEOATx,
                    gasLimit,
                    maxFeePerGas,
                    nonce,
                    uint256(uint160(address(100))), // ArbSys address
                    value,
<<<<<<< HEAD
                    abi.encode(ArbSys.withdrawEth.selector, withdrawTo)
                ),
                0
=======
                    abi.encodeWithSelector(ArbSys.withdrawEth.selector, withdrawTo)
                )
>>>>>>> 08fa021b
            );
    }

    /// @inheritdoc IEthInbox
    function depositEth() public payable whenNotPaused onlyAllowed returns (uint256) {
        address dest = msg.sender;

        // solhint-disable-next-line avoid-tx-origin
        if (AddressUpgradeable.isContract(msg.sender) || tx.origin != msg.sender) {
            // isContract check fails if this function is called during a contract's constructor.
            dest = AddressAliasHelper.applyL1ToL2Alias(msg.sender);
        }

        return
            _deliverMessage(
                L1MessageType_ethDeposit,
                msg.sender,
                abi.encodePacked(dest, msg.value),
                msg.value
            );
    }

    /// @notice deprecated in favour of depositEth with no parameters
    function depositEth(uint256) external payable whenNotPaused onlyAllowed returns (uint256) {
        return depositEth();
    }

    /**
     * @notice deprecated in favour of unsafeCreateRetryableTicket
     * @dev deprecated in favour of unsafeCreateRetryableTicket
     * @dev Gas limit and maxFeePerGas should not be set to 1 as that is used to trigger the RetryableData error
     * @param to destination L2 contract address
     * @param l2CallValue call value for retryable L2 message
     * @param maxSubmissionCost Max gas deducted from user's L2 balance to cover base submission fee
     * @param excessFeeRefundAddress gasLimit x maxFeePerGas - execution cost gets credited here on L2 balance
     * @param callValueRefundAddress l2Callvalue gets credited here on L2 if retryable txn times out or gets cancelled
     * @param gasLimit Max gas deducted from user's L2 balance to cover L2 execution. Should not be set to 1 (magic value used to trigger the RetryableData error)
     * @param maxFeePerGas price bid for L2 execution. Should not be set to 1 (magic value used to trigger the RetryableData error)
     * @param data ABI encoded data of L2 message
     * @return unique message number of the retryable transaction
     */
    function createRetryableTicketNoRefundAliasRewrite(
        address to,
        uint256 l2CallValue,
        uint256 maxSubmissionCost,
        address excessFeeRefundAddress,
        address callValueRefundAddress,
        uint256 gasLimit,
        uint256 maxFeePerGas,
        bytes calldata data
    ) external payable whenNotPaused onlyAllowed returns (uint256) {
        // gas limit is validated to be within uint64 in unsafeCreateRetryableTicket
        return
            unsafeCreateRetryableTicket(
                to,
                l2CallValue,
                maxSubmissionCost,
                excessFeeRefundAddress,
                callValueRefundAddress,
                gasLimit,
                maxFeePerGas,
                data
            );
    }

    /// @inheritdoc IEthInbox
    function createRetryableTicket(
        address to,
        uint256 l2CallValue,
        uint256 maxSubmissionCost,
        address excessFeeRefundAddress,
        address callValueRefundAddress,
        uint256 gasLimit,
        uint256 maxFeePerGas,
        bytes calldata data
    ) external payable whenNotPaused onlyAllowed returns (uint256) {
        return
            _createRetryableTicket(
                to,
                l2CallValue,
                maxSubmissionCost,
                excessFeeRefundAddress,
                callValueRefundAddress,
                gasLimit,
                maxFeePerGas,
                msg.value,
                data
            );
    }

    /// @inheritdoc IEthInbox
    function unsafeCreateRetryableTicket(
        address to,
        uint256 l2CallValue,
        uint256 maxSubmissionCost,
        address excessFeeRefundAddress,
        address callValueRefundAddress,
        uint256 gasLimit,
        uint256 maxFeePerGas,
        bytes calldata data
    ) public payable whenNotPaused onlyAllowed returns (uint256) {
        return
            _unsafeCreateRetryableTicket(
                to,
                l2CallValue,
                maxSubmissionCost,
                excessFeeRefundAddress,
                callValueRefundAddress,
                gasLimit,
                maxFeePerGas,
                msg.value,
                data
            );
    }

    /// @inheritdoc IInbox
    function calculateRetryableSubmissionFee(uint256 dataLength, uint256 baseFee)
        public
        view
        override(AbsInbox, IInbox)
        returns (uint256)
    {
        // Use current block basefee if baseFee parameter is 0
        return (1400 + 6 * dataLength) * (baseFee == 0 ? block.basefee : baseFee);
    }

    /// @notice This is an one-time-exception to resolve a misconfiguration of Uniswap Arbitrum deployment
    ///         Only the Uniswap L1 Timelock may call this function and it is allowed to create a crosschain
    ///         retryable ticket without address aliasing. More info here:
    ///         https://gov.uniswap.org/t/consensus-check-fix-the-cross-chain-messaging-bridge-on-arbitrum/18547
    /// @dev    This function will be removed in future releases
    function uniswapCreateRetryableTicket(
        address to,
        uint256 l2CallValue,
        uint256 maxSubmissionCost,
        address excessFeeRefundAddress,
        address callValueRefundAddress,
        uint256 gasLimit,
        uint256 maxFeePerGas,
        bytes calldata data
    ) external payable whenNotPaused onlyAllowed returns (uint256) {
        // this can only be called by UNISWAP_L1_TIMELOCK
        require(msg.sender == UNISWAP_L1_TIMELOCK, "NOT_UNISWAP_L1_TIMELOCK");
        // the retryable can only call UNISWAP_L2_FACTORY
        require(to == UNISWAP_L2_FACTORY, "NOT_TO_UNISWAP_L2_FACTORY");

        // ensure the user's deposit alone will make submission succeed
        if (msg.value < (maxSubmissionCost + l2CallValue + gasLimit * maxFeePerGas)) {
            revert InsufficientValue(
                maxSubmissionCost + l2CallValue + gasLimit * maxFeePerGas,
                msg.value
            );
        }

        // if a refund address is a contract, we apply the alias to it
        // so that it can access its funds on the L2
        // since the beneficiary and other refund addresses don't get rewritten by arb-os
        if (AddressUpgradeable.isContract(excessFeeRefundAddress)) {
            excessFeeRefundAddress = AddressAliasHelper.applyL1ToL2Alias(excessFeeRefundAddress);
        }
        if (AddressUpgradeable.isContract(callValueRefundAddress)) {
            // this is the beneficiary. be careful since this is the address that can cancel the retryable in the L2
            callValueRefundAddress = AddressAliasHelper.applyL1ToL2Alias(callValueRefundAddress);
        }

        // gas price and limit of 1 should never be a valid input, so instead they are used as
        // magic values to trigger a revert in eth calls that surface data without requiring a tx trace
        if (gasLimit == 1 || maxFeePerGas == 1)
            revert RetryableData(
                msg.sender,
                to,
                l2CallValue,
                msg.value,
                maxSubmissionCost,
                excessFeeRefundAddress,
                callValueRefundAddress,
                gasLimit,
                maxFeePerGas,
                data
            );

        uint256 submissionFee = calculateRetryableSubmissionFee(data.length, block.basefee);
        if (maxSubmissionCost < submissionFee)
            revert InsufficientSubmissionCost(submissionFee, maxSubmissionCost);

        return
            _deliverMessage(
                L1MessageType_submitRetryableTx,
                AddressAliasHelper.undoL1ToL2Alias(msg.sender),
                abi.encodePacked(
                    uint256(uint160(to)),
                    l2CallValue,
                    msg.value,
                    maxSubmissionCost,
                    uint256(uint160(excessFeeRefundAddress)),
                    uint256(uint160(callValueRefundAddress)),
                    gasLimit,
                    maxFeePerGas,
                    data.length,
                    data
                ),
                msg.value
            );
    }

    function _deliverToBridge(
        uint8 kind,
        address sender,
        bytes32 messageDataHash,
        uint256 amount
    ) internal override returns (uint256) {
        return
            IEthBridge(address(bridge)).enqueueDelayedMessage{value: amount}(
                kind,
                AddressAliasHelper.applyL1ToL2Alias(sender),
                messageDataHash
            );
    }
}<|MERGE_RESOLUTION|>--- conflicted
+++ resolved
@@ -200,14 +200,9 @@
                     nonce,
                     uint256(uint160(address(100))), // ArbSys address
                     value,
-<<<<<<< HEAD
-                    abi.encode(ArbSys.withdrawEth.selector, withdrawTo)
+                    abi.encodeWithSelector(ArbSys.withdrawEth.selector, withdrawTo)
                 ),
                 0
-=======
-                    abi.encodeWithSelector(ArbSys.withdrawEth.selector, withdrawTo)
-                )
->>>>>>> 08fa021b
             );
     }
 
