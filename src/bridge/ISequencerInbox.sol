// Copyright 2021-2022, Offchain Labs, Inc.
// For license information, see https://github.com/OffchainLabs/nitro-contracts/blob/main/LICENSE
// SPDX-License-Identifier: BUSL-1.1

// solhint-disable-next-line compiler-version
pragma solidity >=0.6.9 <0.9.0;
pragma experimental ABIEncoderV2;

import "../libraries/IGasRefunder.sol";
import "./IDelayedMessageProvider.sol";
import "./IBridge.sol";

interface ISequencerInbox is IDelayedMessageProvider {
    /// @notice The maximum amount of time variatin between a message being posted on the L1 and being executed on the L2
    /// @param delayBlocks The max amount of blocks in the past that a message can be received on L2
    /// @param futureBlocks The max amount of blocks in the future that a message can be received on L2
    /// @param delaySeconds The max amount of seconds in the past that a message can be received on L2
    /// @param futureSeconds The max amount of seconds in the future that a message can be received on L2
    struct MaxTimeVariation {
        uint256 delayBlocks;
        uint256 futureBlocks;
        uint256 delaySeconds;
        uint256 futureSeconds;
    }

    struct TimeBounds {
        uint64 minTimestamp;
        uint64 maxTimestamp;
        uint64 minBlockNumber;
        uint64 maxBlockNumber;
    }

    enum BatchDataLocation {
        TxInput,
        SeparateBatchEvent,
        NoData
    }

    event SequencerBatchDelivered(
        uint256 indexed batchSequenceNumber,
        bytes32 indexed beforeAcc,
        bytes32 indexed afterAcc,
        bytes32 delayedAcc,
        uint256 afterDelayedMessagesRead,
        TimeBounds timeBounds,
        BatchDataLocation dataLocation
    );

    event OwnerFunctionCalled(uint256 indexed id);

    /// @dev a separate event that emits batch data when this isn't easily accessible in the tx.input
    event SequencerBatchData(uint256 indexed batchSequenceNumber, bytes data);

    /// @dev a valid keyset was added
    event SetValidKeyset(bytes32 indexed keysetHash, bytes keysetBytes);

    /// @dev a keyset was invalidated
    event InvalidateKeyset(bytes32 indexed keysetHash);

    function totalDelayedMessagesRead() external view returns (uint256);

    function bridge() external view returns (IBridge);

    /// @dev The size of the batch header
    // solhint-disable-next-line func-name-mixedcase
    function HEADER_LENGTH() external view returns (uint256);

    /// @dev If the first batch data byte after the header has this bit set,
    ///      the sequencer inbox has authenticated the data. Currently not used.
    // solhint-disable-next-line func-name-mixedcase
    function DATA_AUTHENTICATED_FLAG() external view returns (bytes1);

    function rollup() external view returns (IOwnable);

    function isBatchPoster(address) external view returns (bool);

    function isSequencer(address) external view returns (bool);

    function maxDataSize() external view returns (uint256);

    struct DasKeySetInfo {
        bool isValidKeyset;
        uint64 creationBlock;
    }

    /// @notice Returns the max time variation settings for this sequencer inbox
    function maxTimeVariation() external view returns (ISequencerInbox.MaxTimeVariation memory);

    function dasKeySetInfo(bytes32) external view returns (bool, uint64);

    /// @notice Force messages from the delayed inbox to be included in the chain
    ///         Callable by any address, but message can only be force-included after maxTimeVariation.delayBlocks and
    ///         maxTimeVariation.delaySeconds has elapsed. As part of normal behaviour the sequencer will include these
    ///         messages so it's only necessary to call this if the sequencer is down, or not including any delayed messages.
    /// @param _totalDelayedMessagesRead The total number of messages to read up to
    /// @param kind The kind of the last message to be included
    /// @param l1BlockAndTime The l1 block and the l1 timestamp of the last message to be included
    /// @param baseFeeL1 The l1 gas price of the last message to be included
    /// @param sender The sender of the last message to be included
    /// @param messageDataHash The messageDataHash of the last message to be included
    function forceInclusion(
        uint256 _totalDelayedMessagesRead,
        uint8 kind,
        uint64[2] calldata l1BlockAndTime,
        uint256 baseFeeL1,
        address sender,
        bytes32 messageDataHash
    ) external;

    function inboxAccs(uint256 index) external view returns (bytes32);

    function batchCount() external view returns (uint256);

    function isValidKeysetHash(bytes32 ksHash) external view returns (bool);

    /// @notice the creation block is intended to still be available after a keyset is deleted
    function getKeysetCreationBlock(bytes32 ksHash) external view returns (uint256);

    // ---------- BatchPoster functions ----------

    function addSequencerL2BatchFromOrigin(
        uint256 sequenceNumber,
        bytes calldata data,
        uint256 afterDelayedMessagesRead,
        IGasRefunder gasRefunder,
        uint256 prevMessageCount,
        uint256 newMessageCount
    ) external;

    function addSequencerL2Batch(
        uint256 sequenceNumber,
        bytes calldata data,
        uint256 afterDelayedMessagesRead,
        IGasRefunder gasRefunder,
        uint256 prevMessageCount,
        uint256 newMessageCount
    ) external;

    // ---------- onlyRollupOrOwner functions ----------

    /**
     * @notice Updates whether an address is authorized to be a batch poster at the sequencer inbox
     * @param addr the address
     * @param isBatchPoster_ if the specified address should be authorized as a batch poster
     */
    function setIsBatchPoster(address addr, bool isBatchPoster_) external;

    /**
     * @notice Makes Data Availability Service keyset valid
     * @param keysetBytes bytes of the serialized keyset
     */
    function setValidKeyset(bytes calldata keysetBytes) external;

    /**
     * @notice Invalidates a Data Availability Service keyset
     * @param ksHash hash of the keyset
     */
    function invalidateKeysetHash(bytes32 ksHash) external;

    /**
     * @notice Updates whether an address is authorized to be a sequencer.
     * @dev The IsSequencer information is used only off-chain by the nitro node to validate sequencer feed signer.
     * @param addr the address
     * @param isSequencer_ if the specified address should be authorized as a sequencer
     */
    function setIsSequencer(address addr, bool isSequencer_) external;

<<<<<<< HEAD
    /**
     * @notice Updates the batch poster manager, the address which has the ability to rotate batch poster keys
     * @param newBatchPosterManager The new batch poster manager to be set
     */
    function setBatchPosterManager(address newBatchPosterManager) external;

    // ---------- initializer ----------

    function initialize(
        IBridge bridge_,
        MaxTimeVariation calldata maxTimeVariation_,
        address[] calldata batchPosters_,
        address batchPosterManager_
    ) external;
=======
    /// @notice Allows the rollup owner to sync the rollup address
    function updateRollupAddress() external;
>>>>>>> 90f2262c
}<|MERGE_RESOLUTION|>--- conflicted
+++ resolved
@@ -77,6 +77,8 @@
     function isSequencer(address) external view returns (bool);
 
     function maxDataSize() external view returns (uint256);
+
+    function batchPosterManager() external view returns (address);
 
     struct DasKeySetInfo {
         bool isValidKeyset;
@@ -165,23 +167,12 @@
      */
     function setIsSequencer(address addr, bool isSequencer_) external;
 
-<<<<<<< HEAD
     /**
      * @notice Updates the batch poster manager, the address which has the ability to rotate batch poster keys
      * @param newBatchPosterManager The new batch poster manager to be set
      */
     function setBatchPosterManager(address newBatchPosterManager) external;
 
-    // ---------- initializer ----------
-
-    function initialize(
-        IBridge bridge_,
-        MaxTimeVariation calldata maxTimeVariation_,
-        address[] calldata batchPosters_,
-        address batchPosterManager_
-    ) external;
-=======
     /// @notice Allows the rollup owner to sync the rollup address
     function updateRollupAddress() external;
->>>>>>> 90f2262c
 }