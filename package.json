{
  "name": "@arbitrum/nitro-contracts",
  "version": "1.1.0-beta.0",
  "description": "Layer 2 precompiles and rollup for Arbitrum Nitro",
  "author": "Offchain Labs, Inc.",
  "license": "BUSL-1.1",
  "repository": {
    "type": "git",
    "url": "git+https://github.com/offchainlabs/nitro-contracts.git"
  },
  "files": [
    "src/",
    "build/contracts/src",
    "build/contracts/@openzeppelin"
  ],
  "bugs": {
    "url": "https://github.com/offchainlabs/nitro-contracts/issues"
  },
  "scripts": {
    "prepublishOnly": "hardhat clean && hardhat compile",
    "build": "hardhat compile",
    "lint:test": "eslint ./test",
    "solhint": "solhint -f table src/**/*.sol",
    "prettier:solidity": "prettier --write src/**/*.sol",
    "format": "prettier './**/*.{js,json,md,ts,yml,sol}' --write && yarn run lint:test --fix",
    "build:0.6": "INTERFACE_TESTER_SOLC_VERSION=0.6.9 yarn run build",
    "build:0.7": "INTERFACE_TESTER_SOLC_VERSION=0.7.0 yarn run build",
    "test:compatibility": "yarn run build:0.6 && yarn run build:0.7",
    "test:storage": "./test/storage/test.bash",
    "test:e2e": "hardhat test test/e2e/*.ts",
    "postinstall": "patch-package",
    "deploy-factory": "hardhat run scripts/deployment.ts",
<<<<<<< HEAD
    "deploy-rollup": "hardhat run scripts/rollupCreation.ts",
    "test": "hardhat --network hardhat test test/contract/*.spec.ts"
=======
    "deploy-eth-rollup": "hardhat run scripts/createEthRollup.ts",
    "deploy-erc20-rollup": "hardhat run scripts/createERC20Rollup.ts"
>>>>>>> 5dbca3c0
  },
  "dependencies": {
    "@offchainlabs/upgrade-executor": "1.1.0-beta.0",
    "@openzeppelin/contracts": "4.5.0",
    "@openzeppelin/contracts-upgradeable": "4.5.2",
    "patch-package": "^6.4.7"
  },
  "private": false,
  "devDependencies": {
    "@arbitrum/sdk": "^3.1.3",
    "@ethersproject/providers": "^5.7.2",
    "@nomiclabs/hardhat-ethers": "npm:hardhat-deploy-ethers@^0.3.0-beta.13",
    "@nomiclabs/hardhat-etherscan": "^3.1.0",
    "@nomiclabs/hardhat-waffle": "^2.0.1",
    "@typechain/ethers-v5": "^10.0.0",
    "@typechain/hardhat": "^6.0.0",
    "@types/chai": "^4.3.0",
    "@types/mocha": "^9.0.0",
    "@types/node": "^17.0.5",
    "@typescript-eslint/eslint-plugin": "^5.14.0",
    "@typescript-eslint/eslint-plugin-tslint": "^5.27.1",
    "@typescript-eslint/parser": "^5.14.0",
    "chai": "^4.3.4",
    "dotenv": "^16.3.1",
    "eslint": "^8.23.1",
    "eslint-config-prettier": "^8.3.0",
    "eslint-plugin-mocha": "^9.0.0",
    "eslint-plugin-prettier": "^4.0.0",
    "ethereum-waffle": "^3.4.0",
    "ethers": "^5.5.2",
    "hardhat": "^2.17.2",
    "hardhat-deploy": "^0.11.37",
    "hardhat-gas-reporter": "^1.0.9",
    "hardhat-ignore-warnings": "^0.2.9",
    "postinstall-postinstall": "^2.1.0",
    "prettier": "^2.5.1",
    "prettier-plugin-solidity": "^1.0.0-beta.19",
    "solhint": "^3.3.7",
    "solhint-plugin-prettier": "^0.0.5",
    "solidity-coverage": "^0.8.4",
    "ts-node": "^10.4.0",
    "tslint": "^6.1.3",
    "typechain": "^8.0.0",
    "typescript": "^4.5.4"
  },
  "optionalDependencies": {
    "sol2uml": "2.2.0"
  }
}<|MERGE_RESOLUTION|>--- conflicted
+++ resolved
@@ -30,13 +30,10 @@
     "test:e2e": "hardhat test test/e2e/*.ts",
     "postinstall": "patch-package",
     "deploy-factory": "hardhat run scripts/deployment.ts",
-<<<<<<< HEAD
     "deploy-rollup": "hardhat run scripts/rollupCreation.ts",
+    "deploy-eth-rollup": "hardhat run scripts/createEthRollup.ts",
+    "deploy-erc20-rollup": "hardhat run scripts/createERC20Rollup.ts",
     "test": "hardhat --network hardhat test test/contract/*.spec.ts"
-=======
-    "deploy-eth-rollup": "hardhat run scripts/createEthRollup.ts",
-    "deploy-erc20-rollup": "hardhat run scripts/createERC20Rollup.ts"
->>>>>>> 5dbca3c0
   },
   "dependencies": {
     "@offchainlabs/upgrade-executor": "1.1.0-beta.0",
