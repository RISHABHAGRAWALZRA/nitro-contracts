--- conflicted
+++ resolved
@@ -31,15 +31,10 @@
   const currentImplementationGasRecord = getGasSpendingRecord(mainnetRpc, false)
 
   /// compare referent vs current implementation gas report
-<<<<<<< HEAD
-  let impleRef = isProd
+  let implRef = isProd
     ? 'production contracts'
     : `snapshot in ${REFERENT_REPORT_FILE_PATH}`
-  console.log(`Gas diff between ${impleRef} and current implementation:`)
-=======
-  let implementation = isProd ? 'production contracts' : `snapshot in ${REFERENT_REPORT_FILE_PATH}`
-  console.log('Gas diff between and current implementation:')
->>>>>>> d0ac0449
+  console.log(`Gas diff between ${implRef} and current implementation:`)
   printGasReportDiff(referentGasRecord, currentImplementationGasRecord)
 }
 
