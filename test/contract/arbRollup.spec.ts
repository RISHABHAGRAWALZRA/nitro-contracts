/*
 * Copyright 2019-2020, Offchain Labs, Inc.
 *
 * Licensed under the Apache License, Version 2.0 (the "License");
 * you may not use this file except in compliance with the License.
 * You may obtain a copy of the License at
 *
 *    http://www.apache.org/licenses/LICENSE-2.0
 *
 * Unless required by applicable law or agreed to in writing, software
 * distributed under the License is distributed on an "AS IS" BASIS,
 * WITHOUT WARRANTIES OR CONDITIONS OF ANY KIND, either express or implied.
 * See the License for the specific language governing permissions and
 * limitations under the License.
 */

/* eslint-env node, mocha */
import { ethers, network } from 'hardhat'
import { Signer } from '@ethersproject/abstract-signer'
import { BigNumberish, BigNumber } from '@ethersproject/bignumber'
import { BytesLike } from '@ethersproject/bytes'
import { ContractTransaction } from '@ethersproject/contracts'
import { assert, expect } from 'chai'
import {
  Bridge__factory,
  Inbox__factory,
  RollupEventInbox__factory,
  Outbox__factory,
  ERC20Bridge__factory,
  ERC20Inbox__factory,
  ERC20RollupEventInbox__factory,
  ERC20Outbox__factory,
  BridgeCreator__factory,
  ChallengeManager,
  ChallengeManager__factory,
  DeployHelper__factory,
  OneStepProofEntry__factory,
  OneStepProver0__factory,
  OneStepProverHostIo__factory,
  OneStepProverMath__factory,
  OneStepProverMemory__factory,
  RollupAdminLogic,
  RollupAdminLogic__factory,
  RollupCreator__factory,
  RollupUserLogic,
  RollupUserLogic__factory,
  SequencerInbox,
  SequencerInbox__factory,
  Bridge,
  AvailDABridge__factory,
} from '../../build/types'
import {
  abi as UpgradeExecutorABI,
  bytecode as UpgradeExecutorBytecode,
} from '@offchainlabs/upgrade-executor/build/contracts/src/UpgradeExecutor.sol/UpgradeExecutor.json'

import { initializeAccounts } from './utils'

import {
  Node,
  RollupContract,
  forceCreateNode,
  assertionEquals,
} from './common/rolluplib'
import { AssertionStruct } from '../../build/types/src/rollup/RollupCore'
import { ExecutionStateStruct } from '../../build/types/src/rollup/RollupCore'
import { keccak256 } from 'ethers/lib/utils'
import {
  ConfigStruct,
  RollupCreatedEvent,
} from '../../build/types/src/rollup/RollupCreator'
import { constants, providers } from 'ethers'
import { blockStateHash, MachineStatus } from './common/challengeLib'
import * as globalStateLib from './common/globalStateLib'
import { RollupChallengeStartedEvent } from '../../build/types/src/rollup/IRollupCore'
import { buffer } from 'stream/consumers'
import { randomBytes } from 'crypto'

const zerobytes32 = ethers.constants.HashZero
const stakeRequirement = 10
const stakeToken = ethers.constants.AddressZero
const confirmationPeriodBlocks = 100
const minimumAssertionPeriod = 75
const ZERO_ADDR = ethers.constants.AddressZero
const extraChallengeTimeBlocks = 20
const wasmModuleRoot =
  '0x9900000000000000000000000000000000000000000000000000000000000010'
const dummy4844Reader = '0x0000000000000000000000000000000000000089'

// let rollup: RollupContract
let rollup: RollupContract
let batchPosterManager: Signer
let rollupUser: RollupUserLogic
let rollupAdmin: RollupAdminLogic
let bridge: Bridge
let accounts: Signer[]
let validators: Signer[]
let sequencerInbox: SequencerInbox
let admin: Signer
let sequencer: Signer
let challengeManager: ChallengeManager
let upgradeExecutor: string
// let adminproxy: string

async function getDefaultConfig(
  _confirmPeriodBlocks = confirmationPeriodBlocks
): Promise<ConfigStruct> {
  return {
    baseStake: stakeRequirement,
    chainId: stakeToken,
    chainConfig: '{}', // TODO
    confirmPeriodBlocks: _confirmPeriodBlocks,
    extraChallengeTimeBlocks: extraChallengeTimeBlocks,
    owner: await accounts[0].getAddress(),
    sequencerInboxMaxTimeVariation: {
      delayBlocks: (60 * 60 * 24) / 15,
      futureBlocks: 12,
      delaySeconds: 60 * 60 * 24,
      futureSeconds: 60 * 60,
    },
    stakeToken: stakeToken,
    wasmModuleRoot: wasmModuleRoot,
    loserStakeEscrow: ZERO_ADDR,
    genesisBlockNum: 0,
  }
}

const setup = async () => {
  accounts = await initializeAccounts()
  admin = accounts[0]

  const user = accounts[1]

  const val1 = accounts[2]
  const val2 = accounts[3]
  const val3 = accounts[4]
  const val4 = accounts[5]
  sequencer = accounts[6]
  const batchPosterManager = accounts[7]

  const oneStep0Fac = (await ethers.getContractFactory(
    'OneStepProver0'
  )) as OneStepProver0__factory
  const oneStep0 = await oneStep0Fac.deploy()
  const oneStepMemoryFac = (await ethers.getContractFactory(
    'OneStepProverMemory'
  )) as OneStepProverMemory__factory
  const oneStepMemory = await oneStepMemoryFac.deploy()
  const oneStepMathFac = (await ethers.getContractFactory(
    'OneStepProverMath'
  )) as OneStepProverMath__factory
  const oneStepMath = await oneStepMathFac.deploy()
  const oneStepHostIoFac = (await ethers.getContractFactory(
    'OneStepProverHostIo'
  )) as OneStepProverHostIo__factory
  const oneStepHostIo = await oneStepHostIoFac.deploy()

  const oneStepProofEntryFac = (await ethers.getContractFactory(
    'OneStepProofEntry'
  )) as OneStepProofEntry__factory
  const oneStepProofEntry = await oneStepProofEntryFac.deploy(
    oneStep0.address,
    oneStepMemory.address,
    oneStepMath.address,
    oneStepHostIo.address
  )

  const challengeManagerTemplateFac = (await ethers.getContractFactory(
    'ChallengeManager'
  )) as ChallengeManager__factory
  const challengeManagerTemplate = await challengeManagerTemplateFac.deploy()

  const rollupAdminLogicFac = (await ethers.getContractFactory(
    'RollupAdminLogic'
  )) as RollupAdminLogic__factory
  const rollupAdminLogicTemplate = await rollupAdminLogicFac.deploy()

  const rollupUserLogicFac = (await ethers.getContractFactory(
    'RollupUserLogic'
  )) as RollupUserLogic__factory
  const rollupUserLogicTemplate = await rollupUserLogicFac.deploy()

  const upgradeExecutorLogicFac = await ethers.getContractFactory(
    UpgradeExecutorABI,
    UpgradeExecutorBytecode
  )
  const upgradeExecutorLogic = await upgradeExecutorLogicFac.deploy()

  const ethBridgeFac = (await ethers.getContractFactory(
    'Bridge'
  )) as Bridge__factory
  const ethBridge = await ethBridgeFac.deploy()

  const daBridgeFac = (await ethers.getContractFactory(
    'AvailDABridge'
  )) as AvailDABridge__factory
  const daBridge = await daBridgeFac.deploy()

  const ethSequencerInboxFac = (await ethers.getContractFactory(
    'SequencerInbox'
  )) as SequencerInbox__factory
  const ethSequencerInbox = await ethSequencerInboxFac.deploy(
    117964,
    dummy4844Reader,
    false
  )

  const ethInboxFac = (await ethers.getContractFactory(
    'Inbox'
  )) as Inbox__factory
  const ethInbox = await ethInboxFac.deploy(117964)

  const ethRollupEventInboxFac = (await ethers.getContractFactory(
    'RollupEventInbox'
  )) as RollupEventInbox__factory
  const ethRollupEventInbox = await ethRollupEventInboxFac.deploy()

  const ethOutboxFac = (await ethers.getContractFactory(
    'Outbox'
  )) as Outbox__factory
  const ethOutbox = await ethOutboxFac.deploy()

  const erc20BridgeFac = (await ethers.getContractFactory(
    'ERC20Bridge'
  )) as ERC20Bridge__factory
  const erc20Bridge = await erc20BridgeFac.deploy()

  const erc20SequencerInboxFac = (await ethers.getContractFactory(
    'SequencerInbox'
  )) as SequencerInbox__factory
  const erc20SequencerInbox = await erc20SequencerInboxFac.deploy(
    117964,
    dummy4844Reader,
    true
  )

  const erc20InboxFac = (await ethers.getContractFactory(
    'ERC20Inbox'
  )) as ERC20Inbox__factory
  const erc20Inbox = await erc20InboxFac.deploy(117964)

  const erc20RollupEventInboxFac = (await ethers.getContractFactory(
    'ERC20RollupEventInbox'
  )) as ERC20RollupEventInbox__factory
  const erc20RollupEventInbox = await erc20RollupEventInboxFac.deploy()

  const erc20OutboxFac = (await ethers.getContractFactory(
    'ERC20Outbox'
  )) as ERC20Outbox__factory
  const erc20Outbox = await erc20OutboxFac.deploy()

  const bridgeCreatorFac = (await ethers.getContractFactory(
    'BridgeCreator'
  )) as BridgeCreator__factory
  const bridgeCreator = await bridgeCreatorFac.deploy(
    {
      bridge: ethBridge.address,
      sequencerInbox: ethSequencerInbox.address,
      inbox: ethInbox.address,
      rollupEventInbox: ethRollupEventInbox.address,
      outbox: ethOutbox.address,
      dabridge: daBridge.address,
    },
    {
      bridge: erc20Bridge.address,
      sequencerInbox: erc20SequencerInbox.address,
      inbox: erc20Inbox.address,
      rollupEventInbox: erc20RollupEventInbox.address,
      outbox: erc20Outbox.address,
      dabridge: daBridge.address,
    }
  )

  const rollupCreatorFac = (await ethers.getContractFactory(
    'RollupCreator'
  )) as RollupCreator__factory
  const rollupCreator = await rollupCreatorFac.deploy()

  const deployHelperFac = (await ethers.getContractFactory(
    'DeployHelper'
  )) as DeployHelper__factory
  const deployHelper = await deployHelperFac.deploy()

  await rollupCreator.setTemplates(
    bridgeCreator.address,
    oneStepProofEntry.address,
    challengeManagerTemplate.address,
    rollupAdminLogicTemplate.address,
    rollupUserLogicTemplate.address,
    upgradeExecutorLogic.address,
    ethers.constants.AddressZero,
    ethers.constants.AddressZero,
    deployHelper.address
  )

  const maxFeePerGas = BigNumber.from('1000000000')

  const deployParams = {
    config: await getDefaultConfig(),
    batchPosters: [await sequencer.getAddress()],
    validators: [
      await val1.getAddress(),
      await val2.getAddress(),
      await val3.getAddress(),
      await val4.getAddress(),
    ],
    maxDataSize: 117964,
    nativeToken: ethers.constants.AddressZero,
    deployFactoriesToL2: true,
    maxFeePerGasForRetryables: maxFeePerGas,
    batchPosterManager: await batchPosterManager.getAddress(),
  }

  const response = await rollupCreator.createRollup(deployParams, {
    value: ethers.utils.parseEther('0.2'),
  })

  const rec = await response.wait()

  const rollupCreatedEvent = rollupCreator.interface.parseLog(
    rec.logs[rec.logs.length - 1]
  ).args as RollupCreatedEvent['args']

  const rollupAdmin = rollupAdminLogicFac
    .attach(rollupCreatedEvent.rollupAddress)
    .connect(rollupCreator.signer)
  const rollupUser = rollupUserLogicFac
    .attach(rollupCreatedEvent.rollupAddress)
    .connect(user)
  const bridge = ethBridgeFac.attach(rollupCreatedEvent.bridge).connect(user)

  sequencerInbox = (
    (await ethers.getContractFactory(
      'SequencerInbox'
    )) as SequencerInbox__factory
  ).attach(rollupCreatedEvent.sequencerInbox)

  await sequencerInbox
    .connect(await impersonateAccount(rollupCreatedEvent.upgradeExecutor))
    .setBatchPosterManager(await batchPosterManager.getAddress())

  challengeManager = (
    (await ethers.getContractFactory(
      'ChallengeManager'
    )) as ChallengeManager__factory
  ).attach(await rollupUser.challengeManager())

  return {
    admin,
    user,

    rollupAdmin,
    rollupUser,

    validators: [val1, val2, val3, val4],

    rollupAdminLogicTemplate,
    rollupUserLogicTemplate,
    blockChallengeFactory: challengeManagerTemplateFac,
    rollupEventBridge: await rollupAdmin.rollupEventInbox(),
    outbox: rollupCreatedEvent.outbox,
    sequencerInbox: rollupCreatedEvent.sequencerInbox,
    delayedBridge: rollupCreatedEvent.bridge,
    delayedInbox: rollupCreatedEvent.inboxAddress,
    bridge,
    daBridge,
    batchPosterManager,
    upgradeExecutorAddress: rollupCreatedEvent.upgradeExecutor,
    adminproxy: rollupCreatedEvent.adminProxy,
  }
}

async function tryAdvanceChain(blocks: number, time?: number): Promise<void> {
  try {
    if (time === undefined) {
      time = blocks * 12
    }
    if (blocks <= 0) {
      blocks = 1
    }
    if (time > 0) {
      await ethers.provider.send('evm_increaseTime', [time])
    }
    for (let i = 0; i < blocks; i++) {
      await ethers.provider.send('evm_mine', [])
    }
  } catch (e) {
    // EVM mine failed. Try advancing the chain by sending txes if the node
    // is in dev mode and mints blocks when txes are sent
    for (let i = 0; i < blocks; i++) {
      const tx = await accounts[0].sendTransaction({
        value: 0,
        to: await accounts[0].getAddress(),
      })
      await tx.wait()
    }
  }
}

async function advancePastAssertion(
  blockProposed: number,
  confBlocks?: number
): Promise<void> {
  if (confBlocks === undefined) {
    confBlocks = confirmationPeriodBlocks
  }
  const blockProposedBlock = await ethers.provider.getBlock(blockProposed)
  const latestBlock = await ethers.provider.getBlock('latest')
  const passedBlocks = latestBlock.number - blockProposed
  const passedTime = latestBlock.timestamp - blockProposedBlock.timestamp
  await tryAdvanceChain(confBlocks - passedBlocks, confBlocks * 12 - passedTime)
}

function newRandomExecutionState() {
  const blockHash = keccak256(ethers.utils.randomBytes(32))
  const sendRoot = keccak256(ethers.utils.randomBytes(32))
  const machineStatus = 1

  return newExecutionState(blockHash, sendRoot, 1, 0, machineStatus)
}

function newExecutionState(
  blockHash: string,
  sendRoot: string,
  inboxPosition: BigNumberish,
  positionInMessage: BigNumberish,
  machineStatus: BigNumberish
): ExecutionStateStruct {
  return {
    globalState: {
      bytes32Vals: [blockHash, sendRoot],
      u64Vals: [inboxPosition, positionInMessage],
    },
    machineStatus,
  }
}

function newRandomAssertion(
  prevExecutionState: ExecutionStateStruct
): AssertionStruct {
  return {
    beforeState: prevExecutionState,
    afterState: newRandomExecutionState(),
    numBlocks: 10,
  }
}

async function makeSimpleNode(
  rollup: RollupContract,
  sequencerInbox: SequencerInbox,
  parentNode: {
    assertion: { afterState: ExecutionStateStruct }
    nodeNum: number
    nodeHash: BytesLike
    inboxMaxCount: BigNumber
  },
  siblingNode?: Node,
  prevNode?: Node,
  stakeToAdd?: BigNumber
): Promise<{ tx: ContractTransaction; node: Node }> {
  const staker = await rollup.rollup.getStaker(
    await rollup.rollup.signer.getAddress()
  )

  const assertion = newRandomAssertion(parentNode.assertion.afterState)
  const { tx, node, expectedNewNodeHash } = await rollup.stakeOnNewNode(
    sequencerInbox,
    parentNode,
    assertion,
    siblingNode,
    stakeToAdd
  )

  expect(assertionEquals(assertion, node.assertion), 'unexpected assertion').to
    .be.true
  assert.equal(
    node.nodeNum,
    (prevNode || siblingNode || parentNode).nodeNum + 1
  )
  assert.equal(node.nodeHash, expectedNewNodeHash)

  if (stakeToAdd) {
    const stakerAfter = await rollup.rollup.getStaker(
      await rollup.rollup.signer.getAddress()
    )
    expect(stakerAfter.latestStakedNode.toNumber()).to.eq(node.nodeNum)
    expect(stakerAfter.amountStaked.toString()).to.eq(
      staker.amountStaked.add(stakeToAdd).toString()
    )
  }
  return { tx, node }
}

let prevNode: Node
const prevNodes: Node[] = []

function updatePrevNode(node: Node) {
  prevNode = node
  prevNodes.push(node)
}

const _IMPLEMENTATION_PRIMARY_SLOT =
  '0x360894a13ba1a3210667c828492db98dca3e2076cc3735a920a3ca505d382bbc'
const _IMPLEMENTATION_SECONDARY_SLOT =
  '0x2b1dbce74324248c222f0ec2d5ed7bd323cfc425b336f0253c5ccfda7265546d'

const getDoubleLogicUUPSTarget = async (
  slot: 'user' | 'admin',
  provider: providers.Provider
): Promise<string> => {
  return `0x${(
    await provider.getStorageAt(
      rollupAdmin.address,
      slot === 'admin'
        ? _IMPLEMENTATION_PRIMARY_SLOT
        : _IMPLEMENTATION_SECONDARY_SLOT
    )
  )
    .substring(26)
    .toLowerCase()}`
}

const impersonateAccount = (address: string) =>
  network.provider
    .request({
      // Fund inboxMock to send transaction
      method: 'hardhat_setBalance',
      params: [address, '0xffffffffffffffffffff'],
    })
    .then(() =>
      network.provider.request({
        method: 'hardhat_impersonateAccount',
        params: [address],
      })
    )
    .then(() => ethers.getSigner(address))

describe('ArbRollup', () => {
  it('should initialize', async function () {
    const {
      rollupAdmin: rollupAdminContract,
      rollupUser: rollupUserContract,
      bridge: bridgeContract,
      admin: adminI,
      validators: validatorsI,
      batchPosterManager: batchPosterManagerI,
      upgradeExecutorAddress,
    } = await setup()
    rollupAdmin = rollupAdminContract
    rollupUser = rollupUserContract
    bridge = bridgeContract
    admin = adminI
    validators = validatorsI
    upgradeExecutor = upgradeExecutorAddress
    // adminproxy = adminproxyAddress
    rollup = new RollupContract(rollupUser.connect(validators[0]))
    batchPosterManager = batchPosterManagerI
  })

  it('should only initialize once', async function () {
    await expect(
      rollupAdmin
        .connect(await impersonateAccount(upgradeExecutor))
        .initialize(await getDefaultConfig(), {
          challengeManager: constants.AddressZero,
          bridge: constants.AddressZero,
          inbox: constants.AddressZero,
          outbox: constants.AddressZero,
          rollupAdminLogic: constants.AddressZero,
          rollupEventInbox: constants.AddressZero,
          rollupUserLogic: constants.AddressZero,
          sequencerInbox: constants.AddressZero,
          validatorUtils: constants.AddressZero,
          validatorWalletCreator: constants.AddressZero,
        })
    ).to.be.revertedWith('Initializable: contract is already initialized')
  })

  it('should place stake on new node', async function () {
    await tryAdvanceChain(minimumAssertionPeriod)

    const initNode: {
      assertion: { afterState: ExecutionStateStruct }
      nodeNum: number
      nodeHash: BytesLike
      inboxMaxCount: BigNumber
    } = {
      assertion: {
        afterState: {
          globalState: {
            bytes32Vals: [zerobytes32, zerobytes32],
            u64Vals: [0, 0],
          },
          machineStatus: MachineStatus.FINISHED,
        },
      },
      inboxMaxCount: BigNumber.from(1),
      nodeHash: zerobytes32,
      nodeNum: 0,
    }

    const stake = await rollup.currentRequiredStake()
    const { node } = await makeSimpleNode(
      rollup,
      sequencerInbox,
      initNode,
      undefined,
      undefined,
      stake
    )
    updatePrevNode(node)
  })

  it('should let a new staker place on existing node', async function () {
    const stake = await rollup.currentRequiredStake()
    await rollupUser
      .connect(validators[2])
      .newStakeOnExistingNode(1, prevNode.nodeHash, { value: stake })
    await rollupUser
      .connect(validators[3])
      .newStakeOnExistingNode(1, prevNode.nodeHash, { value: stake })
  })

  it('should move stake to a new node', async function () {
    await tryAdvanceChain(minimumAssertionPeriod)
    const { node } = await makeSimpleNode(rollup, sequencerInbox, prevNode)
    updatePrevNode(node)
  })

  it('should let the second staker place on the new node', async function () {
    await rollup
      .connect(validators[2])
      .stakeOnExistingNode(2, prevNode.nodeHash)
  })

  it('should confirm node', async function () {
    await tryAdvanceChain(confirmationPeriodBlocks * 2)

    await rollup.confirmNextNode(prevNodes[0])
  })

  it('should confirm next node', async function () {
    await tryAdvanceChain(minimumAssertionPeriod)
    await rollup.confirmNextNode(prevNodes[1])
  })

  let challengedNode: Node
  let validNode: Node
  it('should let the first staker make another node', async function () {
    await tryAdvanceChain(minimumAssertionPeriod)
    const { node } = await makeSimpleNode(rollup, sequencerInbox, prevNode)
    challengedNode = node
    validNode = node
  })

  let challengerNode: Node
  it('should let the second staker make a conflicting node', async function () {
    await tryAdvanceChain(minimumAssertionPeriod)
    const { node } = await makeSimpleNode(
      rollup.connect(validators[2]),
      sequencerInbox,
      prevNode,
      validNode
    )
    challengerNode = node
  })

  it('should fail to confirm first staker node', async function () {
    await advancePastAssertion(challengerNode.proposedBlock)
    await expect(rollup.confirmNextNode(validNode)).to.be.revertedWith(
      'NOT_ALL_STAKED'
    )
  })

  let challengeIndex: number
  let challengeCreatedAt: number
  it('should initiate a challenge', async function () {
    const tx = rollup.createChallenge(
      await validators[0].getAddress(),
      await validators[2].getAddress(),
      challengedNode,
      challengerNode
    )
    const receipt = await (await tx).wait()
    const ev = rollup.rollup.interface.parseLog(
      receipt.logs![receipt.logs!.length - 1]
    )
    expect(ev.name).to.equal('RollupChallengeStarted')

    const parsedEv = ev.args as RollupChallengeStartedEvent['args']
    challengeIndex = parsedEv.challengeIndex.toNumber()
    challengeCreatedAt = receipt.blockNumber
  })

  it('should make a new node', async function () {
    const { node } = await makeSimpleNode(
      rollup,
      sequencerInbox,
      validNode,
      undefined,
      challengerNode
    )
    challengedNode = node
  })

  it('new staker should make a conflicting node', async function () {
    const stake = await rollup.currentRequiredStake()
    await rollup.rollup
      .connect(validators[1])
      .newStakeOnExistingNode(3, validNode.nodeHash, {
        value: stake.add(50),
      })

    const { node } = await makeSimpleNode(
      rollup.connect(validators[1]),
      sequencerInbox,
      validNode,
      challengedNode
    )
    challengerNode = node
  })

  it('timeout should not occur early', async function () {
    const challengeCreatedAtTime = (
      await ethers.provider.getBlock(challengeCreatedAt)
    ).timestamp
    // This is missing the extraChallengeTimeBlocks
    const notQuiteChallengeDuration =
      challengedNode.proposedBlock -
      validNode.proposedBlock +
      confirmationPeriodBlocks
    const elapsedTime =
      (await ethers.provider.getBlock('latest')).timestamp -
      challengeCreatedAtTime
    await tryAdvanceChain(1, notQuiteChallengeDuration - elapsedTime)
    const isTimedOut = await challengeManager
      .connect(validators[0])
      .isTimedOut(challengeIndex)
    expect(isTimedOut).to.be.false
  })

  it('asserter should win via timeout', async function () {
    await tryAdvanceChain(extraChallengeTimeBlocks)
    await challengeManager.connect(validators[0]).timeout(challengeIndex)
  })

  it('confirm first staker node', async function () {
    await rollup.confirmNextNode(validNode)
  })

  it('should reject out of order second node', async function () {
    await rollup.rejectNextNode(stakeToken)
  })

  it('should initiate another challenge', async function () {
    const tx = rollup.createChallenge(
      await validators[0].getAddress(),
      await validators[1].getAddress(),
      challengedNode,
      challengerNode
    )
    const receipt = await (await tx).wait()
    const ev = rollup.rollup.interface.parseLog(
      receipt.logs![receipt.logs!.length - 1]
    )
    expect(ev.name).to.equal('RollupChallengeStarted')
    const parsedEv = ev.args as RollupChallengeStartedEvent['args']
    challengeIndex = parsedEv.challengeIndex.toNumber()

    await expect(
      rollup.rollup.completeChallenge(
        challengeIndex,
        await sequencer.getAddress(),
        await validators[3].getAddress()
      )
    ).to.be.revertedWith('WRONG_SENDER')
  })

  it('challenger should reply in challenge', async function () {
    const seg0 = blockStateHash(
      BigNumber.from(challengerNode.assertion.beforeState.machineStatus),
      globalStateLib.hash(challengerNode.assertion.beforeState.globalState)
    )

    const seg1 = blockStateHash(
      BigNumber.from(challengedNode.assertion.afterState.machineStatus),
      globalStateLib.hash(challengedNode.assertion.afterState.globalState)
    )
    await challengeManager.connect(validators[1]).bisectExecution(
      challengeIndex,
      {
        challengePosition: BigNumber.from(0),
        oldSegments: [seg0, seg1],
        oldSegmentsLength: BigNumber.from(challengedNode.assertion.numBlocks),
        oldSegmentsStart: 0,
      },
      [
        seg0,
        zerobytes32,
        zerobytes32,
        zerobytes32,
        zerobytes32,
        zerobytes32,
        zerobytes32,
        zerobytes32,
        zerobytes32,
        zerobytes32,
        zerobytes32,
      ]
    )
  })

  it('challenger should win via timeout', async function () {
    const challengeDuration =
      confirmationPeriodBlocks +
      extraChallengeTimeBlocks +
      (challengerNode.proposedBlock - validNode.proposedBlock)
    await advancePastAssertion(challengerNode.proposedBlock, challengeDuration)
    await challengeManager.timeout(challengeIndex)
  })

  it('should reject out of order second node', async function () {
    await rollup.rejectNextNode(await validators[1].getAddress())
  })

  it('confirm next node', async function () {
    await tryAdvanceChain(confirmationPeriodBlocks)
    await rollup.confirmNextNode(challengerNode)
  })

  it('allow force refund staker with pending node', async function () {
    await rollupAdmin.connect(await impersonateAccount(upgradeExecutor)).pause()
    await (
      await rollupAdmin
        .connect(await impersonateAccount(upgradeExecutor))
        .forceRefundStaker([await validators[3].getAddress()])
    ).wait()

    await expect(
      rollup.rollup.connect(validators[3]).withdrawStakerFunds()
    ).to.be.revertedWith('PAUSED_AND_ACTIVE')
    // staker can only withdraw if rollup address changed when paused
    await bridge
      .connect(await impersonateAccount(rollup.rollup.address))
      .updateRollupAddress(ethers.constants.AddressZero)

    await (
      await rollup.rollup.connect(validators[3]).withdrawStakerFunds()
    ).wait()
    await rollupAdmin
      .connect(await impersonateAccount(upgradeExecutor))
      .resume()

    // restore rollup address
    await bridge
      .connect(await impersonateAccount(ethers.constants.AddressZero))
      .updateRollupAddress(rollupUser.address)

    const postWithdrawablefunds = await rollup.rollup.withdrawableFunds(
      await validators[3].getAddress()
    )
    expect(postWithdrawablefunds, 'withdrawable funds').to.equal(0)
    const stake = await rollup.rollup.amountStaked(
      await validators[3].getAddress()
    )
    expect(stake, 'amount staked').to.equal(0)
  })

  it('should add and remove stakes correctly', async function () {
    /*
      RollupUser functions that alter stake and their respective Core logic

      user: newStake
      core: createNewStake

      user: addToDeposit
      core: increaseStakeBy

      user: reduceDeposit
      core: reduceStakeTo

      user: returnOldDeposit
      core: withdrawStaker

      user: withdrawStakerFunds
      core: withdrawFunds
    */

    const initialStake = await rollup.rollup.amountStaked(
      await validators[1].getAddress()
    )

    await rollup.connect(validators[1]).reduceDeposit(initialStake)

    await expect(
      rollup.connect(validators[1]).reduceDeposit(initialStake.add(1))
    ).to.be.revertedWith('TOO_LITTLE_STAKE')

    await rollup
      .connect(validators[1])
      .addToDeposit(await validators[1].getAddress(), { value: 5 })

    await rollup.connect(validators[1]).reduceDeposit(5)

    const prevBalance = await validators[1].getBalance()
    const prevWithdrawablefunds = await rollup.rollup.withdrawableFunds(
      await validators[1].getAddress()
    )

    const tx = await rollup.rollup.connect(validators[1]).withdrawStakerFunds()
    const receipt = await tx.wait()
    const gasPaid = receipt.gasUsed.mul(receipt.effectiveGasPrice)

    const postBalance = await validators[1].getBalance()
    const postWithdrawablefunds = await rollup.rollup.withdrawableFunds(
      await validators[1].getAddress()
    )

    expect(postWithdrawablefunds).to.equal(0)
    expect(postBalance.add(gasPaid)).to.equal(
      prevBalance.add(prevWithdrawablefunds)
    )

    // this gets deposit and removes staker
    await rollup.rollup
      .connect(validators[1])
      .returnOldDeposit(await validators[1].getAddress())
    // all stake is now removed
  })

  it('should allow removing zombies', async function () {
    const zombieCount = (
      await rollup.rollup.connect(validators[2]).zombieCount()
    ).toNumber()
    for (let i = 0; i < zombieCount; i++) {
      await rollup.rollup.connect(validators[2]).removeZombie(0, 1024)
    }
  })

  it('should pause the contracts then resume', async function () {
    const prevIsPaused = await rollup.rollup.paused()
    expect(prevIsPaused).to.equal(false)

    await rollupAdmin.connect(await impersonateAccount(upgradeExecutor)).pause()

    const postIsPaused = await rollup.rollup.paused()
    expect(postIsPaused).to.equal(true)

    await expect(
      rollup
        .connect(validators[1])
        .addToDeposit(await validators[1].getAddress(), { value: 5 })
    ).to.be.revertedWith('Pausable: paused')

    await rollupAdmin
      .connect(await impersonateAccount(upgradeExecutor))
      .resume()
  })

  it('should allow admin to alter rollup while paused', async function () {
    const prevLatestConfirmed = await rollup.rollup.latestConfirmed()
    expect(prevLatestConfirmed.toNumber()).to.equal(6)
    // prevNode is prevLatestConfirmed
    prevNode = challengerNode

    const stake = await rollup.currentRequiredStake()

    const { node: node1 } = await makeSimpleNode(
      rollup,
      sequencerInbox,
      prevNode,
      undefined,
      undefined,
      stake
    )
    const node1Num = await rollup.rollup.latestNodeCreated()
    expect(node1Num.toNumber(), 'node1num').to.eq(node1.nodeNum)

    await tryAdvanceChain(minimumAssertionPeriod)

    const { node: node2 } = await makeSimpleNode(
      rollup.connect(validators[2]),
      sequencerInbox,
      prevNode,
      node1,
      undefined,
      stake
    )
    const node2Num = await rollup.rollup.latestNodeCreated()
    expect(node2Num.toNumber(), 'node2num').to.eq(node2.nodeNum)

    const tx = await rollup.createChallenge(
      await validators[0].getAddress(),
      await validators[2].getAddress(),
      node1,
      node2
    )
    const receipt = await tx.wait()
    const ev = rollup.rollup.interface.parseLog(
      receipt.logs![receipt.logs!.length - 1]
    )
    expect(ev.name).to.equal('RollupChallengeStarted')
    const parsedEv = ev.args as RollupChallengeStartedEvent['args']
    challengeIndex = parsedEv.challengeIndex.toNumber()

    expect(
      await challengeManager.currentResponder(challengeIndex),
      'turn challenger'
    ).to.eq(await validators[2].getAddress())

    await expect(
      rollupAdmin
        .connect(await impersonateAccount(upgradeExecutor))
        .forceResolveChallenge(
          [await validators[0].getAddress()],
          [await validators[2].getAddress()]
        ),
      'force resolve'
    ).to.be.revertedWith('Pausable: not paused')

    await expect(
      rollup.createChallenge(
        await validators[0].getAddress(),
        await validators[2].getAddress(),
        node1,
        node2
      ),
      'create challenge'
    ).to.be.revertedWith('IN_CHAL')

    await rollupAdmin.connect(await impersonateAccount(upgradeExecutor)).pause()

    await rollupAdmin
      .connect(await impersonateAccount(upgradeExecutor))
      .forceResolveChallenge(
        [await validators[0].getAddress()],
        [await validators[2].getAddress()]
      )

    // challenge should have been destroyed
    expect(
      await challengeManager.currentResponder(challengeIndex),
      'turn reset'
    ).to.equal(constants.AddressZero)

    const challengeA = await rollupAdmin.currentChallenge(
      await validators[0].getAddress()
    )
    const challengeB = await rollupAdmin.currentChallenge(
      await validators[2].getAddress()
    )

    expect(challengeA).to.equal(ZERO_ADDR)
    expect(challengeB).to.equal(ZERO_ADDR)

    await rollupAdmin
      .connect(await impersonateAccount(upgradeExecutor))
      .forceRefundStaker([
        await validators[0].getAddress(),
        await validators[2].getAddress(),
      ])

    const adminAssertion = newRandomAssertion(prevNode.assertion.afterState)
    const { node: forceCreatedNode1 } = await forceCreateNode(
      rollupAdmin.connect(await impersonateAccount(upgradeExecutor)),
      sequencerInbox,
      prevNode,
      adminAssertion,
      node2
    )
    expect(
      assertionEquals(forceCreatedNode1.assertion, adminAssertion),
      'assertion error'
    ).to.be.true

    const adminNodeNum = await rollup.rollup.latestNodeCreated()
    const midLatestConfirmed = await rollup.rollup.latestConfirmed()
    expect(midLatestConfirmed.toNumber()).to.equal(6)

    expect(adminNodeNum.toNumber()).to.equal(node2Num.toNumber() + 1)

    const adminAssertion2 = newRandomAssertion(prevNode.assertion.afterState)
    const { node: forceCreatedNode2 } = await forceCreateNode(
      rollupAdmin.connect(await impersonateAccount(upgradeExecutor)),
      sequencerInbox,
      prevNode,
      adminAssertion2,
      forceCreatedNode1
    )

    const postLatestCreated = await rollup.rollup.latestNodeCreated()

    await rollupAdmin
      .connect(await impersonateAccount(upgradeExecutor))
      .forceConfirmNode(
        adminNodeNum,
        adminAssertion.afterState.globalState.bytes32Vals[0],
        adminAssertion.afterState.globalState.bytes32Vals[1]
      )

    const postLatestConfirmed = await rollup.rollup.latestConfirmed()
    expect(postLatestCreated).to.equal(adminNodeNum.add(1))
    expect(postLatestConfirmed).to.equal(adminNodeNum)

    await rollupAdmin
      .connect(await impersonateAccount(upgradeExecutor))
      .resume()

    // should create node after resuming

    prevNode = forceCreatedNode1

    await tryAdvanceChain(minimumAssertionPeriod)

    await expect(
      makeSimpleNode(
        rollup.connect(validators[2]),
        sequencerInbox,
        prevNode,
        undefined,
        forceCreatedNode2,
        stake
      )
    ).to.be.revertedWith('STAKER_IS_ZOMBIE')

    await expect(
      makeSimpleNode(rollup.connect(validators[2]), sequencerInbox, prevNode)
    ).to.be.revertedWith('NOT_STAKED')

    await rollup.rollup.connect(validators[2]).removeOldZombies(0)

    await makeSimpleNode(
      rollup.connect(validators[2]),
      sequencerInbox,
      prevNode,
      undefined,
      forceCreatedNode2,
      stake
    )
  })

  it('should initialize a fresh rollup', async function () {
    const {
      rollupAdmin: rollupAdminContract,
      rollupUser: rollupUserContract,
      admin: adminI,
      validators: validatorsI,
      batchPosterManager: batchPosterManagerI,
      upgradeExecutorAddress,
    } = await setup()
    rollupAdmin = rollupAdminContract
    rollupUser = rollupUserContract
    admin = adminI
    validators = validatorsI
    upgradeExecutor = upgradeExecutorAddress
    rollup = new RollupContract(rollupUser.connect(validators[0]))
    batchPosterManager = batchPosterManagerI
  })

  it('should stake on initial node again', async function () {
    await tryAdvanceChain(minimumAssertionPeriod)

    const initNode: {
      assertion: { afterState: ExecutionStateStruct }
      nodeNum: number
      nodeHash: BytesLike
      inboxMaxCount: BigNumber
    } = {
      assertion: {
        afterState: {
          globalState: {
            bytes32Vals: [zerobytes32, zerobytes32],
            u64Vals: [0, 0],
          },
          machineStatus: MachineStatus.FINISHED,
        },
      },
      inboxMaxCount: BigNumber.from(1),
      nodeHash: zerobytes32,
      nodeNum: 0,
    }

    const stake = await rollup.currentRequiredStake()
    const { node } = await makeSimpleNode(
      rollup,
      sequencerInbox,
      initNode,
      undefined,
      undefined,
      stake
    )
    updatePrevNode(node)
  })

  it('should only allow admin to upgrade primary logic', async function () {
    const user = rollupUser.signer

    // store the current implementation addresses
    const proxyPrimaryTarget0 = await getDoubleLogicUUPSTarget(
      'admin',
      user.provider!
    )
    const proxySecondaryTarget0 = await getDoubleLogicUUPSTarget(
      'user',
      user.provider!
    )

    // deploy a new admin logic
    const rollupAdminLogicFac = (await ethers.getContractFactory(
      'RollupAdminLogic'
    )) as RollupAdminLogic__factory
    const newAdminLogicImpl = await rollupAdminLogicFac.deploy()

    // attempt to upgrade as user, should revert
    await expect(rollupAdmin.connect(user).upgradeTo(newAdminLogicImpl.address))
      .to.be.reverted
    // upgrade as admin
    await expect(
      rollupAdmin
        .connect(await impersonateAccount(upgradeExecutor))
        .upgradeTo(newAdminLogicImpl.address)
    ).to.emit(rollupAdmin, 'Upgraded')

    // check the new implementation address is set
    const proxyPrimaryTarget = await getDoubleLogicUUPSTarget(
      'admin',
      user.provider!
    )
    await expect(proxyPrimaryTarget).to.not.eq(proxyPrimaryTarget0)
    await expect(proxyPrimaryTarget).to.eq(
      newAdminLogicImpl.address.toLowerCase()
    )

    // check the other implementation address is unchanged
    const proxySecondaryTarget = await getDoubleLogicUUPSTarget(
      'user',
      user.provider!
    )
    await expect(proxySecondaryTarget).to.eq(proxySecondaryTarget0)
  })

  it('should only allow admin to upgrade secondary logic', async function () {
    const user = rollupUser.signer

    // store the current implementation addresses
    const proxyPrimaryTarget0 = await getDoubleLogicUUPSTarget(
      'admin',
      user.provider!
    )
    const proxySecondaryTarget0 = await getDoubleLogicUUPSTarget(
      'user',
      user.provider!
    )

    // deploy a new user logic
    const rollupUserLogicFac = (await ethers.getContractFactory(
      'RollupUserLogic'
    )) as RollupUserLogic__factory
    const newUserLogicImpl = await rollupUserLogicFac.deploy()

    // attempt to upgrade as user, should revert
    await expect(
      rollupAdmin.connect(user).upgradeSecondaryTo(newUserLogicImpl.address)
    ).to.be.reverted
    // upgrade as admin
    await expect(
      rollupAdmin
        .connect(await impersonateAccount(upgradeExecutor))
        .upgradeSecondaryTo(newUserLogicImpl.address)
    ).to.emit(rollupAdmin, 'UpgradedSecondary')

    // check the new implementation address is set
    const proxySecondaryTarget = await getDoubleLogicUUPSTarget(
      'user',
      user.provider!
    )
    await expect(proxySecondaryTarget).to.not.eq(proxySecondaryTarget0)
    await expect(proxySecondaryTarget).to.eq(
      newUserLogicImpl.address.toLowerCase()
    )

    // check the other implementation address is unchanged
    const proxyPrimaryTarget = await getDoubleLogicUUPSTarget(
      'admin',
      user.provider!
    )
    await expect(proxyPrimaryTarget).to.eq(proxyPrimaryTarget0)
  })

  it('should allow admin to upgrade primary logic and call', async function () {
    const rollupAdminLogicFac = (await ethers.getContractFactory(
      'RollupAdminLogic'
    )) as RollupAdminLogic__factory
    const newAdminLogicImpl = await rollupAdminLogicFac.deploy()
    // first pause the contract so we can unpause after upgrade
    await rollupAdmin.connect(await impersonateAccount(upgradeExecutor)).pause()
    // 0x046f7da2 - resume()
    await expect(
      rollupAdmin
        .connect(await impersonateAccount(upgradeExecutor))
        .upgradeToAndCall(newAdminLogicImpl.address, '0x046f7da2')
    ).to.emit(rollupAdmin, 'Unpaused')
  })

  it('should allow admin to upgrade secondary logic and call', async function () {
    const rollupUserLogicFac = (await ethers.getContractFactory(
      'RollupUserLogic'
    )) as RollupUserLogic__factory
    const newUserLogicImpl = await rollupUserLogicFac.deploy()
    // this call should revert since the user logic don't have a fallback
    await expect(
      rollupAdmin
        .connect(await impersonateAccount(upgradeExecutor))
        .upgradeSecondaryToAndCall(newUserLogicImpl.address, '0x')
    ).to.revertedWith('Address: low-level delegate call failed')
    // 0x8da5cb5b - owner() (some random function that will not revert)
    await expect(
      rollupAdmin
        .connect(await impersonateAccount(upgradeExecutor))
        .upgradeSecondaryToAndCall(newUserLogicImpl.address, '0x8da5cb5b')
    ).to.emit(rollupAdmin, 'UpgradedSecondary')
  })

  it('should fail upgrade to unsafe primary logic', async function () {
    const rollupUserLogicFac = (await ethers.getContractFactory(
      'RollupUserLogic'
    )) as RollupUserLogic__factory
    const newUserLogicImpl = await rollupUserLogicFac.deploy()
    await expect(
      rollupAdmin
        .connect(await impersonateAccount(upgradeExecutor))
        .upgradeTo(newUserLogicImpl.address)
    ).to.revertedWith('ERC1967Upgrade: unsupported proxiableUUID')
  })

  it('should fail upgrade to unsafe secondary logic', async function () {
    const rollupAdminLogicFac = (await ethers.getContractFactory(
      'RollupAdminLogic'
    )) as RollupAdminLogic__factory
    const newAdminLogicImpl = await rollupAdminLogicFac.deploy()
    await expect(
      rollupAdmin
        .connect(await impersonateAccount(upgradeExecutor))
        .upgradeSecondaryTo(newAdminLogicImpl.address)
    ).to.revertedWith('ERC1967Upgrade: unsupported secondary proxiableUUID')
  })

  it('should fail upgrade to proxy primary logic', async function () {
    await expect(
      rollupAdmin
        .connect(await impersonateAccount(upgradeExecutor))
        .upgradeTo(rollupAdmin.address)
    ).to.revertedWith('ERC1967Upgrade: new implementation is not UUPS')
  })

  it('should fail upgrade to proxy secondary logic', async function () {
    await expect(
      rollupAdmin
        .connect(await impersonateAccount(upgradeExecutor))
        .upgradeSecondaryTo(rollupAdmin.address)
    ).to.revertedWith(
      'ERC1967Upgrade: new secondary implementation is not UUPS'
    )
  })

  it('should fail to init rollupAdminLogic without proxy', async function () {
    const user = rollupUser.signer
    const rollupAdminLogicFac = (await ethers.getContractFactory(
      'RollupAdminLogic'
    )) as RollupAdminLogic__factory
    const proxyPrimaryTarget = await getDoubleLogicUUPSTarget(
      'admin',
      user.provider!
    )
    const proxyPrimaryImpl = rollupAdminLogicFac.attach(proxyPrimaryTarget)
    await expect(
      proxyPrimaryImpl.initialize(await getDefaultConfig(), {
        challengeManager: constants.AddressZero,
        bridge: constants.AddressZero,
        inbox: constants.AddressZero,
        outbox: constants.AddressZero,
        rollupAdminLogic: constants.AddressZero,
        rollupEventInbox: constants.AddressZero,
        rollupUserLogic: constants.AddressZero,
        sequencerInbox: constants.AddressZero,
        validatorUtils: constants.AddressZero,
        validatorWalletCreator: constants.AddressZero,
      })
    ).to.be.revertedWith('Function must be called through delegatecall')
  })

  it('should fail to init rollupUserLogic without proxy', async function () {
    const user = rollupUser.signer
    const rollupUserLogicFac = (await ethers.getContractFactory(
      'RollupUserLogic'
    )) as RollupUserLogic__factory
    const proxySecondaryTarget = await getDoubleLogicUUPSTarget(
      'user',
      user.provider!
    )
    const proxySecondaryImpl = rollupUserLogicFac.attach(proxySecondaryTarget)
    await expect(
      proxySecondaryImpl.interface.functions['initialize(address)']
        .stateMutability
    ).to.eq('view')
  })

  it('can set is sequencer', async function () {
    const testAddress = await accounts[9].getAddress()
    expect(await sequencerInbox.isSequencer(testAddress)).to.be.false
    await expect(sequencerInbox.setIsSequencer(testAddress, true))
      .to.revertedWith(`NotBatchPosterManager`)
      .withArgs(await sequencerInbox.signer.getAddress())
    expect(await sequencerInbox.isSequencer(testAddress)).to.be.false

    await (
      await sequencerInbox
        .connect(batchPosterManager)
        .setIsSequencer(testAddress, true)
    ).wait()

    expect(await sequencerInbox.isSequencer(testAddress)).to.be.true

    await (
      await sequencerInbox
        .connect(batchPosterManager)
        .setIsSequencer(testAddress, false)
    ).wait()

    expect(await sequencerInbox.isSequencer(testAddress)).to.be.false
  })

  it('can set a batch poster', async function () {
    const testAddress = await accounts[9].getAddress()
    expect(await sequencerInbox.isBatchPoster(testAddress)).to.be.false
    await expect(sequencerInbox.setIsBatchPoster(testAddress, true))
      .to.revertedWith(`NotBatchPosterManager`)
      .withArgs(await sequencerInbox.signer.getAddress())
    expect(await sequencerInbox.isBatchPoster(testAddress)).to.be.false

    await (
      await sequencerInbox
        .connect(batchPosterManager)
        .setIsBatchPoster(testAddress, true)
    ).wait()

    expect(await sequencerInbox.isBatchPoster(testAddress)).to.be.true

    await (
      await sequencerInbox
        .connect(batchPosterManager)
        .setIsBatchPoster(testAddress, false)
    ).wait()

    expect(await sequencerInbox.isBatchPoster(testAddress)).to.be.false
  })

  it('can set batch poster manager', async function () {
    const testManager = await accounts[8].getAddress()
    expect(await sequencerInbox.batchPosterManager()).to.eq(
      await batchPosterManager.getAddress()
    )
    await expect(
      sequencerInbox.connect(accounts[8]).setBatchPosterManager(testManager)
    )
      .to.revertedWith('NotOwner')
      .withArgs(testManager, upgradeExecutor)
    expect(await sequencerInbox.batchPosterManager()).to.eq(
      await batchPosterManager.getAddress()
    )

    await (
      await sequencerInbox
        .connect(await impersonateAccount(upgradeExecutor))
        .setBatchPosterManager(testManager)
    ).wait()

    expect(await sequencerInbox.batchPosterManager()).to.eq(testManager)
  })

  it('should fail the chainid fork check', async function () {
    await expect(sequencerInbox.removeDelayAfterFork()).to.revertedWith(
      'NotForked'
    )
  })

  it('should fail the batch poster check', async function () {
    await expect(
      sequencerInbox.addSequencerL2Batch(
        0,
        '0x',
        0,
        ethers.constants.AddressZero,
        0,
        0
      )
    ).to.revertedWith('NotBatchPoster')
  })

  it('should fail the onlyValidator check', async function () {
    await expect(rollupUser.withdrawStakerFunds()).to.revertedWith(
      'NOT_VALIDATOR'
    )
  })

  it('should fail to call removeWhitelistAfterFork', async function () {
    await expect(rollupUser.removeWhitelistAfterFork()).to.revertedWith(
      'CHAIN_ID_NOT_CHANGED'
    )
  })

  it('should fail to call removeWhitelistAfterValidatorAfk', async function () {
    await expect(rollupUser.removeWhitelistAfterValidatorAfk()).to.revertedWith(
      'VALIDATOR_NOT_AFK'
    )
  })
<<<<<<< HEAD

  //Testing batch data with Avail header and BlobPointer
  it('should validate the batch data with Avail header and BlobPointer', async () => {
    // Fixed blobPointer with Specified value
    const data =
      '0x0a00000000000000000000000000000000000000000000000000000000000007e8000000000000000000000000000000000000000000000000000000000000000197a3dacf2a1bfc09eb047e4194084b021fa949cb9b660e1f94d484c070e154f50000000000000000000000000000000000000000000000000000000000000080835f5ef98bd9d8cbb41b0786f3f4f7726d54500cb15fc0f4d607d47b419a9a09532168c18a2b1e006ffd66c402a31fc61c82c62e7ec9bd983dc6b87e75f59479000000000000000000000000000000000000000000000000000000000000000000000000000000000000000000000000000000000000000000000000000000e000000000000000000000000000000000000000000000000000000000000000100000000000000000000000000000000000000000000000000000000000000000b71373eb01c940a02447728c5708ae02b443e525b0a98ba42b143189fad2ab1100000000000000000000000000000000000000000000000000000000000000044d539f7068ca4f7848f6ff751382936de97c5f36f1119d02b8409b4d5ce908e4ef44f2bb8a5ac9b38e1e67d7f5defc21afeb2015085de38e82888a2d8a60cfdbfa1ebbc9251f163a9a4ef4418f4c80765c8fb9d7a709b77946bb846f597ff00aae1ecba2081478fa8eddeb64dfbe3e1f16f587bc02a29259796bea9256cf05ab'
    const transaction = await sequencerInbox
      .connect(sequencer)
      .addSequencerL2Batch(
        1,
        data,
        9,
        '0x0000000000000000000000000000000000000000',
        1,
        9
      )
    // const receipt = await transaction.wait()
    // const event = receipt.events?.filter(
    //   x => x.event === 'BatchDataValidationForAvailDAFailed'
    // )[0]
    // await expect(transaction).to.emit(
    //   sequencerInbox,
    //   'BatchDataValidationForAvailDAFailed'
    // )
  })

  // it('should estimate gas', async () => {
  //   const data =
  //     '0x0a00000000000000000000000000000000000000000000000000000000000007e8000000000000000000000000000000000000000000000000000000000000000197a3dacf2a1bfc09eb047e4194084b021fa949cb9b660e1f94d484c070e154f50000000000000000000000000000000000000000000000000000000000000080835f5ef98bd9d8cbb41b0786f3f4f7726d54500cb15fc0f4d607d47b419a9a09532168c18a2b1e006ffd66c402a31fc61c82c62e7ec9bd983dc6b87e75f59479000000000000000000000000000000000000000000000000000000000000000000000000000000000000000000000000000000000000000000000000000000e000000000000000000000000000000000000000000000000000000000000000100000000000000000000000000000000000000000000000000000000000000000b71373eb01c940a02447728c5708ae02b443e525b0a98ba42b143189fad2ab1100000000000000000000000000000000000000000000000000000000000000044d539f7068ca4f7848f6ff751382936de97c5f36f1119d02b8409b4d5ce908e4ef44f2bb8a5ac9b38e1e67d7f5defc21afeb2015085de38e82888a2d8a60cfdbfa1ebbc9251f163a9a4ef4418f4c80765c8fb9d7a709b77946bb846f597ff00aae1ecba2081478fa8eddeb64dfbe3e1f16f587bc02a29259796bea9256cf05ab'
  //   const transaction = await sequencerInbox
  //     .connect(sequencer)
  //     .estimateGas.addSequencerL2Batch(
  //       1,
  //       data,
  //       9,
  //       '0x0000000000000000000000000000000000000000',
  //       1,
  //       9
  //     )
  //   console.log(transaction)
  // })
=======
})

const fastConfirmerAddr = '0x000000000000000000000000000000000000fa51'
describe.only('ArbRollupFastConfirm', () => {
  it('should initialize', async function () {
    const {
      rollupAdmin: rollupAdminContract,
      rollupUser: rollupUserContract,
      bridge: bridgeContract,
      admin: adminI,
      validators: validatorsI,
      batchPosterManager: batchPosterManagerI,
      upgradeExecutorAddress,
    } = await setup()
    rollupAdmin = rollupAdminContract
    rollupUser = rollupUserContract
    bridge = bridgeContract
    admin = adminI
    validators = validatorsI
    upgradeExecutor = upgradeExecutorAddress
    // adminproxy = adminproxyAddress
    rollup = new RollupContract(rollupUser.connect(validators[0]))
    batchPosterManager = batchPosterManagerI
  })
  it('should set fast confirmer', async function () {
    await (
      await rollupAdmin
        .connect(await impersonateAccount(upgradeExecutor))
        .setAnyTrustFastConfirmer(fastConfirmerAddr)
    ).wait()
    await expect(await rollup.rollup.anyTrustFastConfirmer()).to.eq(
      fastConfirmerAddr
    )
  })
  it('should place stake on new node', async function () {
    await tryAdvanceChain(minimumAssertionPeriod)

    const initNode: {
      assertion: { afterState: ExecutionStateStruct }
      nodeNum: number
      nodeHash: BytesLike
      inboxMaxCount: BigNumber
    } = {
      assertion: {
        afterState: {
          globalState: {
            bytes32Vals: [zerobytes32, zerobytes32],
            u64Vals: [0, 0],
          },
          machineStatus: MachineStatus.FINISHED,
        },
      },
      inboxMaxCount: BigNumber.from(1),
      nodeHash: zerobytes32,
      nodeNum: 0,
    }

    const stake = await rollup.currentRequiredStake()
    const { node } = await makeSimpleNode(
      rollup,
      sequencerInbox,
      initNode,
      undefined,
      undefined,
      stake
    )
    updatePrevNode(node)
  })
  it('should fail to confirm before deadline', async function () {
    await expect(rollup.confirmNextNode(prevNodes[0])).to.be.revertedWith(
      'BEFORE_DEADLINE'
    )
  })
  it('should fail to fast confirm if not fast confirmer', async function () {
    await expect(rollup.fastConfirmNextNode(prevNodes[0])).to.be.revertedWith(
      'NOT_FAST_CONFIRMER'
    )
  })
  it('should fail to fast confirm if not validator', async function () {
    await expect(
      rollup
        .connect(await impersonateAccount(fastConfirmerAddr))
        .fastConfirmNextNode(prevNodes[0])
    ).to.be.revertedWith('NOT_VALIDATOR')
  })
  it('should fast confirm', async function () {
    await (
      await rollupAdmin
        .connect(await impersonateAccount(upgradeExecutor))
        .setValidator([fastConfirmerAddr], [true])
    ).wait()
    await rollup
      .connect(await impersonateAccount(fastConfirmerAddr))
      .fastConfirmNextNode(prevNodes[0])
  })
>>>>>>> 840c189a
})<|MERGE_RESOLUTION|>--- conflicted
+++ resolved
@@ -1514,7 +1514,6 @@
       'VALIDATOR_NOT_AFK'
     )
   })
-<<<<<<< HEAD
 
   //Testing batch data with Avail header and BlobPointer
   it('should validate the batch data with Avail header and BlobPointer', async () => {
@@ -1556,7 +1555,6 @@
   //     )
   //   console.log(transaction)
   // })
-=======
 })
 
 const fastConfirmerAddr = '0x000000000000000000000000000000000000fa51'
@@ -1652,5 +1650,4 @@
       .connect(await impersonateAccount(fastConfirmerAddr))
       .fastConfirmNextNode(prevNodes[0])
   })
->>>>>>> 840c189a
 })